import copy
import logging
import math
from collections import deque
from os import path

import numpy as np
from panda3d.bullet import BulletVehicle, BulletBoxShape, BulletRigidBodyNode, ZUp, BulletWorld, BulletGhostNode
from panda3d.core import Vec3, TransformState, NodePath, LQuaternionf, BitMask32, PythonCallbackObject

from pgdrive.pg_config import PgConfig
from pgdrive.pg_config.body_name import BodyName
from pgdrive.pg_config.cam_mask import CamMask
from pgdrive.pg_config.parameter_space import Parameter, VehicleParameterSpace
from pgdrive.pg_config.pg_space import PgSpace
from pgdrive.scene_creator.blocks.block import Block
from pgdrive.scene_creator.ego_vehicle.vehicle_module.lidar import Lidar
from pgdrive.scene_creator.ego_vehicle.vehicle_module.routing_localization import RoutingLocalizationModule
from pgdrive.scene_creator.ego_vehicle.vehicle_module.vehicle_panel import VehiclePanel
from pgdrive.scene_creator.lanes.circular_lane import CircularLane
from pgdrive.scene_creator.lanes.lane import AbstractLane
from pgdrive.scene_creator.lanes.straight_lane import StraightLane
from pgdrive.scene_creator.map import Map
from pgdrive.scene_creator.pg_traffic_vehicle.traffic_vehicle import PgTrafficVehicle
from pgdrive.utils.asset_loader import AssetLoader
from pgdrive.utils.element import DynamicElement
from pgdrive.utils.math_utils import get_vertical_vector, norm, clip
from pgdrive.world.image_buffer import ImageBuffer
from pgdrive.world.pg_world import PgWorld
from pgdrive.world.terrain import Terrain


class BaseVehicle(DynamicElement):
    Ego_state_obs_dim = 9
    """
    Vehicle chassis and its wheels index
                    0       1
                    II-----II
                        |
                        |  <---chassis
                        |
                    II-----II
                    2       3
    """
    PARAMETER_SPACE = PgSpace(VehicleParameterSpace.BASE_VEHICLE)  # it will not sample config from parameter space
    COLLISION_MASK = 1
    STEERING_INCREMENT = 0.05

    default_vehicle_config = PgConfig(
        dict(
            lidar=(240, 50, 4),  # laser num, distance, other vehicle info num
            mini_map=(84, 84, 250),  # buffer length, width
            rgb_cam=(84, 84),  # buffer length, width
            depth_cam=(84, 84, True),  # buffer length, width, view_ground
            show_navi_point=False,
            increment_steering=False,
            wheel_friction=0.6,
        )
    )

    born_place = (5, 0)
    LENGTH = None
    WIDTH = None

    def __init__(self, pg_world: PgWorld, vehicle_config: dict = None, random_seed: int = 0, config: dict = None):
        """
        This Vehicle Config is different from self.get_config(), and it is used to define which modules to use, and
        module parameters.
        """
        super(BaseVehicle, self).__init__(random_seed)
        self.pg_world = pg_world
        self.node_path = NodePath("vehicle")

        # config info
        self.set_config(self.PARAMETER_SPACE.sample())
        if config is not None:
            self.set_config(config)

        self.vehicle_config = self.get_vehicle_config(
            vehicle_config
        ) if vehicle_config is not None else self.default_vehicle_config
        self.increment_steering = self.vehicle_config["increment_steering"]
        self.max_speed = self.get_config()[Parameter.speed_max]
        self.max_steering = self.get_config()[Parameter.steering_max]

        # create
        self._add_chassis(pg_world.physics_world)
        self.wheels = self._create_wheel()

        # modules
        self.image_sensors = {}
        self.lidar = None
        self.routing_localization = None
        self.lane = None
        self.lane_index = None

        if (not self.pg_world.pg_config["highway_render"]) and (self.pg_world.mode != "none"):
            self.vehicle_panel = VehiclePanel(self, self.pg_world)
        else:
            self.vehicle_panel = None

        # other info
        self.throttle_brake = 0.0
        self.steering = 0
        self.last_current_action = deque([(0.0, 0.0), (0.0, 0.0)], maxlen=2)
        self.last_position = self.born_place
        self.last_heading_dir = self.heading

        # collision group
        self.pg_world.physics_world.setGroupCollisionFlag(self.COLLISION_MASK, Block.COLLISION_MASK, True)
        self.pg_world.physics_world.setGroupCollisionFlag(self.COLLISION_MASK, Terrain.COLLISION_MASK, True)
        self.pg_world.physics_world.setGroupCollisionFlag(self.COLLISION_MASK, self.COLLISION_MASK, False)
        self.pg_world.physics_world.setGroupCollisionFlag(self.COLLISION_MASK, PgTrafficVehicle.COLLISION_MASK, True)

        # done info
        self.crash = False
        self.out_of_road = False

        self.attach_to_pg_world(self.pg_world.pbr_render, self.pg_world.physics_world)

    @classmethod
    def get_vehicle_config(cls, new_config):
        default = copy.deepcopy(cls.default_vehicle_config)
        default.update(new_config)
        return default

    def prepare_step(self, action):
        """
        Save info before action
        """
        self.last_position = self.position
        self.last_heading_dir = self.heading
        self.last_current_action.append(action)  # the real step of physics world is implemented in taskMgr.step()
        if self.increment_steering:
            self.set_incremental_action(action)
        else:
            self.set_act(action)

    def update_state(self):
        if self.lidar is not None:
            self.lidar.perceive(self.position, self.heading_theta, self.pg_world.physics_world)
        if self.routing_localization is not None:
            self.lane, self.lane_index = self.routing_localization.update_navigation_localization(self)
        self._state_check()

    def reset(self, map: Map, pos: np.ndarray, heading: float):
        """
        pos is a 2-d array, and heading is a float (unit degree)
        """
        heading = np.deg2rad(heading - 90)
        self.chassis_np.setPos(Vec3(*pos, 1))
        self.chassis_np.setQuat(LQuaternionf(np.cos(heading / 2), 0, 0, np.sin(heading / 2)))
        self.update_map_info(map)
        self.chassis_np.node().clearForces()
        self.chassis_np.node().setLinearVelocity(Vec3(0, 0, 0))
        self.chassis_np.node().setAngularVelocity(Vec3(0, 0, 0))
        self.system.resetSuspension()

        # done info
        self.crash = False
        self.out_of_road = False

        # other info
        self.throttle_brake = 0.0
        self.steering = 0
        self.last_current_action = deque([(0.0, 0.0), (0.0, 0.0)], maxlen=2)
        self.last_position = self.born_place
        self.last_heading_dir = self.heading

        if "depth_cam" in self.image_sensors and self.image_sensors["depth_cam"].view_ground:
            for block in map.blocks:
                block.node_path.hide(CamMask.DepthCam)

    def get_state(self):
        pass

    def set_state(self, state):
        pass

    """------------------------------------------- act -------------------------------------------------"""

    def set_act(self, action):
        para = self.get_config()
        steering = action[0]
        self.throttle_brake = action[1]
        self.steering = steering
        self.system.setSteeringValue(self.steering * para[Parameter.steering_max], 0)
        self.system.setSteeringValue(self.steering * para[Parameter.steering_max], 1)
        self._apply_throttle_brake(action[1])

    def set_incremental_action(self, action: np.ndarray):
        self.throttle_brake = action[1]
        self.steering += action[0] * self.STEERING_INCREMENT
        self.steering = clip(self.steering, -1, 1)
        steering = self.steering * self.max_steering
        self.system.setSteeringValue(steering, 0)
        self.system.setSteeringValue(steering, 1)
        self._apply_throttle_brake(action[1])

    def _apply_throttle_brake(self, throttle_brake):
        para = self.get_config()
        max_engine_force = para[Parameter.engine_force_max]
        max_brake_force = para[Parameter.brake_force_max]
        for wheel_index in range(4):
            if throttle_brake >= 0:
                self.system.setBrake(2.0, wheel_index)
                if self.speed > self.max_speed:
                    self.system.applyEngineForce(0.0, wheel_index)
                else:
                    self.system.applyEngineForce(max_engine_force * throttle_brake, wheel_index)
            else:
                self.system.applyEngineForce(0.0, wheel_index)
                self.system.setBrake(abs(throttle_brake) * max_brake_force, wheel_index)

    """---------------------------------------- vehicle info ----------------------------------------------"""

    @property
    def position(self):
        pos_3d = self.chassis_np.getPos()
        return np.array([pos_3d[0], -pos_3d[1]])

    @property
    def speed(self):
        """
        km/h
        """
<<<<<<< HEAD
        speed = self.system.get_current_speed_km_hour()
        return clip(speed, 0.0, 10000.0)
=======
        speed = self.chassis_np.node().get_linear_velocity().length() * 3.6
        return speed
>>>>>>> 4d441f92

    @property
    def heading(self):
        real_heading = self.heading_theta
        heading = np.array([np.cos(real_heading), np.sin(real_heading)])
        return heading

    @property
    def heading_theta(self):
        return -(self.chassis_np.getHpr()[0] + 90) / 180 * math.pi

    @property
    def velocity(self) -> np.ndarray:
        return self.speed * self.velocity_direction

    @property
    def velocity_direction(self):
        direction = self.system.get_forward_vector()
        return np.asarray([direction[0], -direction[1]])

    @property
    def forward_direction(self):
        raise ValueError("This function id deprecated.")
        # print("This function id deprecated.")
        # direction = self.vehicle.get_forward_vector()
        # return np.array([direction[0], -direction[1]])

    @property
    def current_road(self):
        return self.lane_index[0:-1]

    """---------------------------------------- some math tool ----------------------------------------------"""

    def heading_diff(self, target_lane):
        lateral = None
        if isinstance(target_lane, StraightLane):
            lateral = np.asarray(get_vertical_vector(target_lane.end - target_lane.start)[1])
        elif isinstance(target_lane, CircularLane):
            if target_lane.direction == -1:
                lateral = self.position - target_lane.center
            else:
                lateral = target_lane.center - self.position
        lateral_norm = norm(lateral[0], lateral[1])
        forward_direction = self.heading
        # print(f"Old forward direction: {self.forward_direction}, new heading {self.heading}")
        forward_direction_norm = norm(forward_direction[0], forward_direction[1])
        if not lateral_norm * forward_direction_norm:
            return 0
        # cos = self.forward_direction.dot(lateral) / (np.linalg.norm(lateral) * np.linalg.norm(self.forward_direction))
        cos = (
            (forward_direction[0] * lateral[0] + forward_direction[1] * lateral[1]) /
            (lateral_norm * forward_direction_norm)
        )
        # return cos
        # Normalize to 0, 1
        return clip(cos, -1.0, 1.0) / 2 + 0.5

    def projection(self, vector):
        # Projected to the heading of vehicle
        # forward_vector = self.vehicle.get_forward_vector()
        # forward_old = (forward_vector[0], -forward_vector[1])

        forward = self.heading

        # print(f"[projection] Old forward {forward_old}, new heading {forward}")

        norm_velocity = norm(forward[0], forward[1]) + 1e-6
        project_on_heading = (vector[0] * forward[0] + vector[1] * forward[1]) / norm_velocity

        side_direction = get_vertical_vector(forward)[1]
        side_norm = norm(side_direction[0], side_direction[1]) + 1e-6
        project_on_side = (vector[0] * side_direction[0] + vector[1] * side_direction[1]) / side_norm
        return project_on_heading, project_on_side

    def lane_distance_to(self, vehicle, lane: AbstractLane = None) -> float:
        assert self.routing_localization is not None, "a routing and localization module should be added " \
                                                      "to interact with other vehicles"
        if not vehicle:
            return np.nan
        if not lane:
            lane = self.lane
        return lane.local_coordinates(vehicle.position)[0] - lane.local_coordinates(self.position)[0]

    """-------------------------------------- for vehicle making ------------------------------------------"""

    def _add_chassis(self, pg_physics_world: BulletWorld):
        para = self.get_config()
        chassis = BulletRigidBodyNode(BodyName.Ego_vehicle_top)
        chassis.setIntoCollideMask(BitMask32.bit(self.COLLISION_MASK))
        chassis_shape = BulletBoxShape(
            Vec3(
                para[Parameter.vehicle_width] / 2, para[Parameter.vehicle_length] / 2,
                para[Parameter.vehicle_height] / 2
            )
        )
        ts = TransformState.makePos(Vec3(0, 0, para[Parameter.chassis_height] * 2))
        chassis.addShape(chassis_shape, ts)
        heading = np.deg2rad(-para[Parameter.heading] - 90)
        chassis.setMass(para[Parameter.mass])
        self.chassis_np = self.node_path.attachNewNode(chassis)
        # not random born now
        self.chassis_np.setPos(Vec3(*self.born_place, 1))
        self.chassis_np.setQuat(LQuaternionf(np.cos(heading / 2), 0, 0, np.sin(heading / 2)))
        chassis.setDeactivationEnabled(False)
        chassis.notifyCollisions(True)  # advance collision check
        self.pg_world.physics_world.setContactAddedCallback(PythonCallbackObject(self._collision_check))
        self.bullet_nodes.append(chassis)

        chassis_beneath = BulletGhostNode(BodyName.Ego_vehicle)
        chassis_beneath.setIntoCollideMask(BitMask32.bit(self.COLLISION_MASK))
        chassis_beneath.addShape(chassis_shape)
        self.chassis_beneath_np = self.chassis_np.attachNewNode(chassis_beneath)
        self.bullet_nodes.append(chassis_beneath)

        self.system = BulletVehicle(pg_physics_world, chassis)
        self.system.setCoordinateSystem(ZUp)
        self.bullet_nodes.append(self.system)
        self.LENGTH = para[Parameter.vehicle_length]
        self.WIDTH = para[Parameter.vehicle_width]

        if self.render:
            model_path = 'models/ferra/scene.gltf'
            self.chassis_vis = self.loader.loadModel(path.join(AssetLoader.asset_path, model_path))
            self.chassis_vis.setZ(para[Parameter.vehicle_vis_z])
            self.chassis_vis.setY(para[Parameter.vehicle_vis_y])
            self.chassis_vis.setH(para[Parameter.vehicle_vis_h])
            self.chassis_vis.set_scale(para[Parameter.vehicle_vis_scale])
            self.chassis_vis.reparentTo(self.chassis_np)

    def _create_wheel(self):
        para = self.get_config()
        f_l = para[Parameter.front_tire_longitude]
        r_l = -para[Parameter.rear_tire_longitude]
        lateral = para[Parameter.tire_lateral]
        axis_height = para[Parameter.tire_radius] + 0.05
        radius = para[Parameter.tire_radius]
        wheels = []
        for k, pos in enumerate([Vec3(lateral, f_l, axis_height), Vec3(-lateral, f_l, axis_height),
                                 Vec3(lateral, r_l, axis_height), Vec3(-lateral, r_l, axis_height)]):
            wheel = self._add_wheel(pos, radius, True if k < 2 else False, True if k == 0 or k == 2 else False)
            wheels.append(wheel)
        return wheels

    def _add_wheel(self, pos: Vec3, radius: float, front: bool, left):
        wheel_np = self.node_path.attachNewNode("wheel")
        if self.render:
            model_path = 'models/yugo/yugotireR.egg' if left else 'models/yugo/yugotireL.egg'
            wheel_model = self.loader.loadModel(path.join(AssetLoader.asset_path, model_path))
            wheel_model.reparentTo(wheel_np)
            wheel_model.set_scale(1.4, radius / 0.25, radius / 0.25)
        wheel = self.system.create_wheel()
        wheel.setNode(wheel_np.node())
        wheel.setChassisConnectionPointCs(pos)
        wheel.setFrontWheel(front)
        wheel.setWheelDirectionCs(Vec3(0, 0, -1))
        wheel.setWheelAxleCs(Vec3(1, 0, 0))

        # TODO add them to PgConfig in the future
        wheel.setWheelRadius(radius)
        wheel.setMaxSuspensionTravelCm(40)
        wheel.setSuspensionStiffness(30)
        wheel.setWheelsDampingRelaxation(4.8)
        wheel.setWheelsDampingCompression(1.2)
        wheel.setFrictionSlip(self.vehicle_config["wheel_friction"])
        wheel.setRollInfluence(1.5)
        return wheel

    def add_image_sensor(self, name: str, sensor: ImageBuffer):
        self.image_sensors[name] = sensor

    def add_lidar(self, laser_num=240, distance=50):
        self.lidar = Lidar(self.pg_world.render, laser_num, distance)

    def add_routing_localization(self, show_navi_point: bool):
        self.routing_localization = RoutingLocalizationModule(show_navi_point)

    def update_map_info(self, map):
        self.routing_localization.update(map, self.pg_world.worldNP)
        self.lane_index = self.routing_localization.map.road_network.get_closest_lane_index((self.born_place))
        self.lane = self.routing_localization.map.road_network.get_lane(self.lane_index)

    def _state_check(self):
        """
        Check States and filter to update info
        """
        result = self.pg_world.physics_world.contactTest(self.chassis_beneath_np.node(), True)
        contacts = set()
        for contact in result.getContacts():
            node0 = contact.getNode0()
            node1 = contact.getNode1()
            name = [node0.getName(), node1.getName()]
            name.remove(BodyName.Ego_vehicle)
            if name[0] == "Ground":
                continue
            elif name[0] == BodyName.Side_walk:
                self.out_of_road = True
            contacts.add(name[0])
        if self.render:
            self.pg_world.render_collision_info(contacts)

    def _collision_check(self, contact):
        """
        It may lower the performance if overdone
        """
        node0 = contact.getNode0().getName()
        node1 = contact.getNode1().getName()
        name = [node0, node1]
        name.remove(BodyName.Ego_vehicle_top)
        if name[0] == BodyName.Traffic_vehicle:
            self.crash = True
            logging.debug("Crash with {}".format(name[0]))

    def destroy(self, pg_world: BulletWorld):
        self.pg_world.physics_world.clearContactAddedCallback()
        self.pg_world = None
        self.routing_localization = None
        if self.lidar is not None:
            self.lidar.destroy()
            self.lidar = None
        if len(self.image_sensors) != 0:
            for sensor in self.image_sensors.values():
                sensor.destroy(self.pg_world)
        self.image_sensors = None
        if self.vehicle_panel is not None:
            self.vehicle_panel.destroy()
        super(BaseVehicle, self).destroy(pg_world)

    def __del__(self):
        super(BaseVehicle, self).__del__()
        self.pg_world = None
        self.lidar = None
        self.mini_map = None
        self.rgb_cam = None
        self.routing_localization = None
        self.wheels = None<|MERGE_RESOLUTION|>--- conflicted
+++ resolved
@@ -224,13 +224,8 @@
         """
         km/h
         """
-<<<<<<< HEAD
-        speed = self.system.get_current_speed_km_hour()
-        return clip(speed, 0.0, 10000.0)
-=======
         speed = self.chassis_np.node().get_linear_velocity().length() * 3.6
-        return speed
->>>>>>> 4d441f92
+        return clip(speed, 0.0, 100000.0)
 
     @property
     def heading(self):
