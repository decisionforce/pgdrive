--- conflicted
+++ resolved
@@ -520,13 +520,11 @@
             "position": self.position.tolist(),
             "done": self.crash or self.out_of_road
         }
-<<<<<<< HEAD
 
     def set_state(self, state: dict):
         self.set_heading(state["heading"])
         self.set_position(state["position"])
-=======
->>>>>>> 838b36b8
+
 
     def __del__(self):
         super(BaseVehicle, self).__del__()
