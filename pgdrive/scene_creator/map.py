--- conflicted
+++ resolved
@@ -203,13 +203,9 @@
             ret = self.read_map(map_config)
         return ret
 
-<<<<<<< HEAD
     def draw_maximum_surface(self, simple_draw: bool):
         from pgdrive.world.highway_render.highway_render import LaneGraphics
         from pgdrive.world.highway_render.world_surface import WorldSurface
-=======
-    def draw_map_image_on_surface(self, dest_resolution=(512, 512), simple_draw=True) -> pygame.Surface:
->>>>>>> c9d32481
         surface = WorldSurface(self.film_size, 0, pygame.Surface(self.film_size))
         b_box = self.get_map_bound_box(self.road_network)
         x_len = b_box[1] - b_box[0]
@@ -260,7 +256,7 @@
         fill_hole=False,
         only_black_white=True,
         return_surface=False,
-        simple_draw=True,
+        simple_draw=True
     ) -> Optional[Union[np.ndarray, pygame.Surface]]:
         # surface = self.draw_map_image_on_surface(resolution, simple_draw=simple_draw)
         # TODO change the surface to dest resolution from (8192, 8192)
@@ -288,54 +284,9 @@
             fill_hole=fill_hole,
             only_black_white=only_black_white,
             return_surface=True,
-            simple_draw=simple_draw,
+            simple_draw=simple_draw
         )
         pygame.image.save(surface, "map_{}.png".format(self.random_seed))
-
-    # @staticmethod
-    # def pooling(origin_surface: pygame.Surface, transformed_surface: pygame.Surface, threshold: float = 0.1):
-    #     """
-    #     Since pixels will be lost after calling the pygame.transform, this function is used to restore some pixels
-    #     :param origin_surface: The high resolution images
-    #     :param transformed_surface: The low resolution images
-    #     :param threshold: a float in (0, 1]
-    #     :return: pygame.surface
-    #     """
-    #
-    #     assert 0 < threshold <= 1, "Threshold should be in (0, 1]"
-    #     origin_w = origin_surface.get_width()
-    #     origin_h = origin_surface.get_height()
-    #
-    #     trans_w = transformed_surface.get_width()
-    #     trans_h = transformed_surface.get_height()
-    #
-    #     w_scale = int(origin_w / trans_w)
-    #     h_scale = int(origin_h / trans_h)
-    #
-    #     threshold = int(threshold * w_scale * h_scale)
-    #     w_max = int(w_scale / 2) + 1 if w_scale % 2 != 0 else int(w_scale / 2)
-    #     w = [i for i in range(-int(w_scale / 2), w_max)]
-    #     h_max = int(h_scale / 2) + 1 if h_scale % 2 != 0 else int(h_scale / 2)
-    #     h = [i for i in range(-int(h_scale / 2), h_max)]
-    #
-    #     origin_surface = pygame.surfarray.array2d(origin_surface)
-    #     transformed_surface = pygame.surfarray.array2d(transformed_surface)
-    #     for i in range(trans_w):
-    #         for j in range(trans_h):
-    #             origin_i = i * w_scale
-    #             origin_j = j * h_scale
-    #             count = 0
-    #             for k_1 in w:
-    #                 for k_2 in h:
-    #                     if 0 < origin_i + k_1 < origin_w and 0 < origin_j + k_2 < origin_h:
-    #                         if abs(origin_surface[origin_i + k_1][origin_j + k_2] - 1.0) < 0.01:
-    #                             count += 1
-    #                     if count >= threshold:
-    #                         transformed_surface[i][j] = 1.0
-    #                         break
-    #                 if count >= threshold:
-    #                     break
-    #     return transformed_surface
 
     @staticmethod
     def fill_hole(surface: pygame.Surface, threshold=3, kernal=(3, 3)):
