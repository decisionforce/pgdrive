import copy
import json
import logging
import os
from typing import List, Optional, Union, Iterable

import numpy as np
from panda3d.bullet import BulletWorld
from panda3d.core import NodePath

from pgdrive.pg_config import PgConfig
from pgdrive.pg_config.pg_blocks import PgBlock
from pgdrive.scene_creator import get_road_bounding_box
from pgdrive.scene_creator.algorithm.BIG import BIG, BigGenerateMethod
from pgdrive.scene_creator.blocks.block import Block
from pgdrive.scene_creator.blocks.first_block import FirstBlock
from pgdrive.scene_creator.road.road_network import RoadNetwork
from pgdrive.utils import AssetLoader, import_pygame, import_opencv
from pgdrive.world.highway_render.highway_render import LaneGraphics
from pgdrive.world.highway_render.world_surface import WorldSurface
from pgdrive.world.pg_world import PgWorld
from pgdrive.utils.math_utils import get_boxes_bounding_box

pygame = import_pygame()


def parse_map_config(easy_map_config, original_map_config):
    if original_map_config:
        # Do not override map config if user defines one.
        return original_map_config
    original_map_config = original_map_config or dict()
    if isinstance(easy_map_config, int):
        original_map_config[Map.GENERATE_METHOD] = BigGenerateMethod.BLOCK_NUM
        original_map_config[Map.GENERATE_PARA] = easy_map_config
    elif isinstance(easy_map_config, str):
        original_map_config[Map.GENERATE_METHOD] = BigGenerateMethod.BLOCK_SEQUENCE
        original_map_config[Map.GENERATE_PARA] = easy_map_config
    else:
        raise ValueError(
            "Unkown easy map config: {} and original map config: {}".format(easy_map_config, original_map_config)
        )
    return original_map_config


class MapGenerateMethod:
    BIG_BLOCK_NUM = BigGenerateMethod.BLOCK_NUM
    BIG_BLOCK_SEQUENCE = BigGenerateMethod.BLOCK_SEQUENCE
    PG_MAP_FILE = "pg_map_file"


class Map:
    # only used to save and read maps
    FILE_SUFFIX = ".json"

    # define string in json and config
    SEED = "seed"
    LANE_WIDTH = "lane_width"
    LANE_NUM = "lane_num"
    BLOCK_ID = "id"
    BLOCK_SEQUENCE = "block_sequence"
    PRE_BLOCK_SOCKET_INDEX = "pre_block_socket_index"

    # generate_method
    GENERATE_PARA = "config"
    GENERATE_METHOD = "type"

    # draw with pygame, film size
    DRAW_MAP_RESOLUTION = 1024  # pix

    def __init__(self, pg_world: PgWorld, big_config: dict = None):
        """
        Map can be stored and recover to save time when we access the map encountered before
        """
        self.film_size = (self.DRAW_MAP_RESOLUTION, self.DRAW_MAP_RESOLUTION)
        parent_node_path, pg_physics_world = pg_world.worldNP, pg_world.physics_world
        self.config = self.default_config()
        if big_config:
            self.config.update(big_config)
        self.lane_width = self.config[self.LANE_WIDTH]
        self.lane_num = self.config[self.LANE_NUM]
        self.random_seed = self.config[self.SEED]
        self.road_network = RoadNetwork()
        self.blocks = []
        generate_type = self.config[self.GENERATE_METHOD]
        if generate_type == BigGenerateMethod.BLOCK_NUM or generate_type == BigGenerateMethod.BLOCK_SEQUENCE:
            self._big_generate(parent_node_path, pg_physics_world)

        elif generate_type == MapGenerateMethod.PG_MAP_FILE:
            # other config such as lane width, num and seed will be valid, since they will be read from file
            blocks_config = self.read_map(self.config[self.GENERATE_PARA])
            self._config_generate(blocks_config, parent_node_path, pg_physics_world)
        else:
            raise ValueError("Map can not be created by {}".format(generate_type))

        #  a trick to optimize performance
        self.road_network.update_indices()
        self.road_network.build_helper()
        self._load_to_highway_render(pg_world)

    @staticmethod
    def default_config():
        return PgConfig(
            {
                Map.GENERATE_METHOD: MapGenerateMethod.BIG_BLOCK_NUM,
                Map.GENERATE_PARA: None,  # it can be a file path / block num / block ID sequence
                Map.LANE_WIDTH: 3.5,
                Map.LANE_NUM: 3,
                Map.SEED: 10
            }
        )

    def _big_generate(self, parent_node_path: NodePath, pg_physics_world: BulletWorld):
        big_map = BIG(
            self.lane_num, self.lane_width, self.road_network, parent_node_path, pg_physics_world, self.random_seed
        )
        big_map.generate(self.config[self.GENERATE_METHOD], self.config[self.GENERATE_PARA])
        self.blocks = big_map.blocks

    def _config_generate(self, blocks_config: List, parent_node_path: NodePath, pg_physics_world: BulletWorld):
        assert len(self.road_network.graph) == 0, "These Map is not empty, please create a new map to read config"
        last_block = FirstBlock(
            self.road_network, self.lane_width, self.lane_num, parent_node_path, pg_physics_world, 1
        )
        self.blocks.append(last_block)
        for block_index, b in enumerate(blocks_config[1:], 1):
            block_type = PgBlock.get_block(b.pop(self.BLOCK_ID))
            pre_block_socket_index = b.pop(self.PRE_BLOCK_SOCKET_INDEX)
            last_block = block_type(
                block_index, last_block.get_socket(pre_block_socket_index), self.road_network, self.random_seed
            )
            last_block.construct_from_config(b, parent_node_path, pg_physics_world)
            self.blocks.append(last_block)

    def load_to_pg_world(self, pg_world: PgWorld):
        parent_node_path, pg_physics_world = pg_world.worldNP, pg_world.physics_world
        for block in self.blocks:
            block.attach_to_pg_world(parent_node_path, pg_physics_world)
        self._load_to_highway_render(pg_world)

    def _load_to_highway_render(self, pg_world: PgWorld):
        if pg_world.highway_render is not None:
            pg_world.highway_render.set_map(self)

    def unload_from_pg_world(self, pg_world: PgWorld):
        for block in self.blocks:
            block.detach_from_pg_world(pg_world.physics_world)

    def destroy(self, pg_world: PgWorld):
        for block in self.blocks:
            block.destroy(pg_world=pg_world)

    def save_map(self):
        assert self.blocks is not None and len(self.blocks) > 0, "Please generate Map before saving it"
        map_config = []
        for b in self.blocks:
            assert isinstance(b, Block), "None Block type can not be saved to json file"
            b_config = b.get_config()
            json_config = {}
            for k, v in b_config._config.items():
                json_config[k] = v.tolist()[0] if isinstance(v, np.ndarray) else v
            json_config[self.BLOCK_ID] = b.ID
            json_config[self.PRE_BLOCK_SOCKET_INDEX] = b.pre_block_socket_index
            map_config.append(json_config)

        saved_data = copy.deepcopy(
            {
                self.SEED: self.random_seed,
                self.LANE_NUM: self.lane_num,
                self.LANE_WIDTH: self.lane_width,
                self.BLOCK_SEQUENCE: map_config
            }
        )
        return saved_data

    def save_map_to_json(self, map_name: str, save_dir: str = os.path.dirname(__file__)):
        """
        This func will generate a json file named 'map_name.json', in 'save_dir'
        """
        data = self.save_map()
        with open(AssetLoader.file_path(save_dir, map_name + self.FILE_SUFFIX), 'w') as outfile:
            json.dump(data, outfile)

    def read_map(self, map_config: dict):
        """
        Load the map from a dict
        """
        self.config[self.LANE_NUM] = map_config[self.LANE_NUM]
        self.config[self.LANE_WIDTH] = map_config[self.LANE_WIDTH]
        self.config[self.SEED] = map_config[self.SEED]
        blocks_config = map_config[self.BLOCK_SEQUENCE]

        # update the property
        self.lane_width = self.config[self.LANE_WIDTH]
        self.lane_num = self.config[self.LANE_NUM]
        self.random_seed = self.config[self.SEED]
        return blocks_config

    def read_map_from_json(self, map_file_path: str):
        """
        Create map from a .json file, read it to map config and update default properties
        """
        with open(map_file_path, "r") as map_file:
            map_config = json.load(map_file)
            ret = self.read_map(map_config)
        return ret

    def draw_maximum_surface(self) -> pygame.Surface:
        surface = WorldSurface(self.film_size, 0, pygame.Surface(self.film_size))
        b_box = self.get_map_bounding_box(self.road_network)
        x_len = b_box[1] - b_box[0]
        y_len = b_box[3] - b_box[2]
        max_len = max(x_len, y_len)
        # scaling and center can be easily found by bounding box
        scaling = self.film_size[1] / max_len - 0.1
        surface.scaling = scaling
        centering_pos = ((b_box[0] + b_box[1]) / 2, (b_box[2] + b_box[3]) / 2)
        surface.move_display_window_to(centering_pos)
        for _from in self.road_network.graph.keys():
            # decoration = True if _from == Decoration.start else False
            for _to in self.road_network.graph[_from].keys():
                for l in self.road_network.graph[_from][_to]:
                    # if simple_draw:
                    LaneGraphics.simple_draw(l, surface)
                    # else:
                    # two_side = True if l is self.road_network.graph[_from][_to][-1] or decoration else False
                    # LaneGraphics.display(l, surface, two_side)
        return surface

    def draw_map_image_on_surface(self, dest_resolution=(512, 512)) -> pygame.Surface:
        surface = self.draw_maximum_surface()
        dest_surface = pygame.Surface(dest_resolution)
        pygame.transform.scale(surface, dest_resolution, dest_surface)
        return dest_surface

    @staticmethod
    def get_map_bounding_box(road_network):
        boxes = []
        for _from, to_dict in road_network.graph.items():
            for _to, lanes in to_dict.items():
                if len(lanes) == 0:
                    continue
                boxes.append(get_road_bounding_box(lanes))
        res_x_max, res_x_min, res_y_max, res_y_min = get_boxes_bounding_box(boxes)
        return res_x_min, res_x_max, res_y_min, res_y_max

    def get_map_image_array(self, resolution: Iterable = (512, 512)) -> Optional[Union[np.ndarray, pygame.Surface]]:
        surface = self.draw_maximum_surface()
        cv2 = import_opencv()
        assert cv2 is not None
        ret = cv2.resize(pygame.surfarray.pixels_red(surface), resolution, interpolation=cv2.INTER_LINEAR)
        return ret

    @staticmethod
    def fill_hole(surface: pygame.Surface, threshold=3, kernal=(3, 3)):
        assert threshold <= kernal[0] * kernal[1], "Two large threshold !"

        w_max = int(kernal[0] / 2) + 1 if kernal[0] % 2 != 0 else int(kernal[0] / 2)
        w = [i for i in range(-int(kernal[0] / 2), w_max)]
        h_max = int(kernal[1] / 2) + 1 if kernal[1] % 2 != 0 else int(kernal[1] / 2)
        h = [i for i in range(-int(kernal[1] / 2), h_max)]
        res_surface = surface.copy()
        height = surface.get_height()
        width = surface.get_width()
        count_a = [[0 for _ in range(width)] for _ in range(height)]
        for i in range(height):
            for j in range(width):
                pix = surface.get_at((i, j))
                if pix == (255, 255, 255, 255):
                    Map._add_count(i, j, height, width, count_a)
                    continue
                if count_a[i][j] >= threshold:
                    res_surface.set_at((i, j), (255, 255, 255, 255))
                    continue
                for k_1 in w:
                    for k_2 in h:
                        if k_1 == 0 and k_2 == 0:
                            continue
                        if 0 < i + k_1 < height and 0 < j + k_2 < width:
                            if surface.get_at((i + k_1, j + k_2)) == (255, 255, 255, 255):
                                Map._add_count(i + k_1, j + k_2, height, width, count_a)
                        if count_a[i][j] >= threshold:
                            res_surface.set_at((i, j), (255, 255, 255, 255))
                            break
                    if count_a[i][j] >= threshold:
                        break
        return res_surface

<<<<<<< HEAD
    @staticmethod
    def _add_count(x, y, x_size, y_size, count_a):
        for x_1 in [-1, 0, 1]:
            for y_1 in [-1, 0, 1]:
                if 0 < x + x_1 < x_size and 0 < y + y_1 < y_size:
                    count_a[x + x_1][y + y_1] += 1

    # def draw_map_with_navi_lines(self, vehicle, dest_resolution=(512, 512), save=False, navi_line_color=(255, 0, 0)):
    #     checkpoints = vehicle.routing_localization.checkpoints
    #     map_surface = self.draw_map_image_on_surface(dest_resolution=dest_resolution, simple_draw=False)
    #     surface = WorldSurface(self.film_size, 0, pygame.Surface(self.film_size))
    #     b_box = self.get_map_bound_box(self.road_network)
    #     x_len = b_box[1] - b_box[0]
    #     y_len = b_box[3] - b_box[2]
    #     max_len = max(x_len, y_len)
    #     # scaling and center can be easily found by bounding box
    #     scaling = self.film_size[1] / max_len - 0.1
    #     surface.scaling = scaling
    #     centering_pos = ((b_box[0] + b_box[1]) / 2, (b_box[2] + b_box[3]) / 2)
    #     surface.move_display_window_to(centering_pos)
    #     for i, c in enumerate(checkpoints[:-1]):
    #         lanes = self.road_network.graph[c][checkpoints[i + 1]]
    #         for lane in lanes:
    #             LaneGraphics.simple_draw(lane, surface, color=navi_line_color)
    #     dest_surface = pygame.Surface(dest_resolution)
    #     pygame.transform.scale(surface, dest_resolution, dest_surface)
    #     dest_surface.set_alpha(100)
    #     map_surface.blit(dest_surface, (0, 0))
    #     if save:
    #         pygame.image.save(map_surface, "map_{}.png".format(self.random_seed))
    #     return map_surface
=======
    def draw_map_with_navi_lines(self, vehicle, dest_resolution=(512, 512), save=False, navi_line_color=(255, 0, 0)):
        checkpoints = vehicle.routing_localization.checkpoints
        map_surface = self.draw_map_image_on_surface(dest_resolution=dest_resolution, simple_draw=False)
        surface = WorldSurface(self.film_size, 0, pygame.Surface(self.film_size))
        b_box = self.get_map_bounding_box(self.road_network)
        x_len = b_box[1] - b_box[0]
        y_len = b_box[3] - b_box[2]
        max_len = max(x_len, y_len)
        # scaling and center can be easily found by bounding box
        scaling = self.film_size[1] / max_len - 0.1
        surface.scaling = scaling
        centering_pos = ((b_box[0] + b_box[1]) / 2, (b_box[2] + b_box[3]) / 2)
        surface.move_display_window_to(centering_pos)
        for i, c in enumerate(checkpoints[:-1]):
            lanes = self.road_network.graph[c][checkpoints[i + 1]]
            for lane in lanes:
                LaneGraphics.simple_draw(lane, surface, color=navi_line_color)
        dest_surface = pygame.Surface(dest_resolution)
        pygame.transform.scale(surface, dest_resolution, dest_surface)
        dest_surface.set_alpha(100)
        map_surface.blit(dest_surface, (0, 0))
        if save:
            pygame.image.save(map_surface, "map_{}.png".format(self.random_seed))
        return map_surface
>>>>>>> 4aab3e74

    def __del__(self):
        describe = self.random_seed if self.random_seed is not None else "custom"
        logging.debug("Scene {} is destroyed".format(describe))<|MERGE_RESOLUTION|>--- conflicted
+++ resolved
@@ -285,7 +285,6 @@
                         break
         return res_surface
 
-<<<<<<< HEAD
     @staticmethod
     def _add_count(x, y, x_size, y_size, count_a):
         for x_1 in [-1, 0, 1]:
@@ -317,32 +316,6 @@
     #     if save:
     #         pygame.image.save(map_surface, "map_{}.png".format(self.random_seed))
     #     return map_surface
-=======
-    def draw_map_with_navi_lines(self, vehicle, dest_resolution=(512, 512), save=False, navi_line_color=(255, 0, 0)):
-        checkpoints = vehicle.routing_localization.checkpoints
-        map_surface = self.draw_map_image_on_surface(dest_resolution=dest_resolution, simple_draw=False)
-        surface = WorldSurface(self.film_size, 0, pygame.Surface(self.film_size))
-        b_box = self.get_map_bounding_box(self.road_network)
-        x_len = b_box[1] - b_box[0]
-        y_len = b_box[3] - b_box[2]
-        max_len = max(x_len, y_len)
-        # scaling and center can be easily found by bounding box
-        scaling = self.film_size[1] / max_len - 0.1
-        surface.scaling = scaling
-        centering_pos = ((b_box[0] + b_box[1]) / 2, (b_box[2] + b_box[3]) / 2)
-        surface.move_display_window_to(centering_pos)
-        for i, c in enumerate(checkpoints[:-1]):
-            lanes = self.road_network.graph[c][checkpoints[i + 1]]
-            for lane in lanes:
-                LaneGraphics.simple_draw(lane, surface, color=navi_line_color)
-        dest_surface = pygame.Surface(dest_resolution)
-        pygame.transform.scale(surface, dest_resolution, dest_surface)
-        dest_surface.set_alpha(100)
-        map_surface.blit(dest_surface, (0, 0))
-        if save:
-            pygame.image.save(map_surface, "map_{}.png".format(self.random_seed))
-        return map_surface
->>>>>>> 4aab3e74
 
     def __del__(self):
         describe = self.random_seed if self.random_seed is not None else "custom"
