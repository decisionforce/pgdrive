--- conflicted
+++ resolved
@@ -13,6 +13,7 @@
 from pgdrive.utils.pg_space import Parameter, BlockParameterSpace
 from pgdrive.utils.scene_utils import ray_localization
 
+import math
 
 class RoutingLocalizationModule:
     navigation_info_dim = 10
@@ -49,19 +50,6 @@
             navi_arrow_model = AssetLoader.loader.loadModel(AssetLoader.file_path("models", "navi_arrow.gltf"))
             navi_arrow_model.setScale(0.1, 0.12, 0.2)
             navi_arrow_model.setPos(2, 1.15, -0.221)
-<<<<<<< HEAD
-            self.left_arrow = self.arrow_node_path.attachNewNode("left arrow")
-            self.left_arrow.setP(180)
-            self.right_arrow = self.arrow_node_path.attachNewNode("right arrow")
-            self.left_arrow.setColor(self.MARK_COLOR)
-            self.right_arrow.setColor(self.MARK_COLOR)
-            navi_arrow_model.instanceTo(self.left_arrow)
-            navi_arrow_model.instanceTo(self.right_arrow)
-            self.arrow_node_path.setPos(0, 0, 0.08)
-            self.arrow_node_path.hide(BitMask32.allOn())
-            self.arrow_node_path.show(CamMask.MainCam)
-            self.arrow_node_path.setQuat(LQuaternionf(math.cos(-np.pi / 4), 0, 0, math.sin(-np.pi / 4)))
-=======
             self._left_arrow = self._arrow_node_path.attachNewNode("left arrow")
             self._left_arrow.setP(180)
             self._right_arrow = self._arrow_node_path.attachNewNode("right arrow")
@@ -73,7 +61,6 @@
             self._arrow_node_path.hide(BitMask32.allOn())
             self._arrow_node_path.show(CamMask.MainCam)
             self._arrow_node_path.setQuat(LQuaternionf(np.cos(-np.pi / 4), 0, 0, np.sin(-np.pi / 4)))
->>>>>>> 0e3a84a8
 
             # the transparency attribute of gltf model is invalid on windows
             # self._arrow_node_path.setTransparency(TransparencyAttrib.M_alpha)
