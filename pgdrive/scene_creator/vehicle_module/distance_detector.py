import copy
import logging
import math
from collections import defaultdict

import numpy as np
from panda3d.bullet import BulletGhostNode, BulletSphereShape, BulletAllHitsRayResult
from panda3d.core import BitMask32, NodePath

from pgdrive.constants import CamMask, CollisionGroup
from pgdrive.utils import import_cutils
from pgdrive.utils.asset_loader import AssetLoader
from pgdrive.utils.coordinates_shift import panda_position

cutils = import_cutils()


class DetectorMask:
    def __init__(self, num_lasers: int, max_span: float, max_distance: float = 1e6):
        self.num_lasers = num_lasers
        self.angle_delta = 360 / self.num_lasers
        # self.max_span = max_span
        self.half_max_span_square = (max_span / 2)**2
        self.masks = defaultdict(lambda: np.zeros((self.num_lasers, ), dtype=np.bool))
        # self.max_distance = max_distance + max_span
        self.max_distance_square = (max_distance + max_span)**2

    def update_mask(self, position_dict: dict, heading_dict: dict, is_target_vehicle_dict: dict):
        assert set(position_dict.keys()) == set(heading_dict.keys()) == set(is_target_vehicle_dict.keys())
        if not position_dict:
            return

        for k in self.masks.keys():
            self.masks[k].fill(False)

        for k, is_target in is_target_vehicle_dict.items():
            if is_target:
                self.masks[k]  # Touch to create entry

        keys = list(position_dict.keys())
        for c1, k1 in enumerate(keys[:-1]):
            for c2, k2 in enumerate(keys[c1 + 1:]):

                if (not is_target_vehicle_dict[k1]) and (not is_target_vehicle_dict[k2]):
                    continue

                pos1 = position_dict[k1]
                pos2 = position_dict[k2]
                head1 = heading_dict[k1]
                head2 = heading_dict[k2]

                diff = (pos2[0] - pos1[0], pos2[1] - pos1[1])
                dist_square = diff[0]**2 + diff[1]**2
                if dist_square < self.half_max_span_square:
                    if is_target_vehicle_dict[k1]:
                        self._mark_all(k1)
                    if is_target_vehicle_dict[k2]:
                        self._mark_all(k2)
                    continue

                if dist_square > self.max_distance_square:
                    continue

                span = None
                if is_target_vehicle_dict[k1]:
                    span = math.asin(math.sqrt(self.half_max_span_square / dist_square))
                    # relative heading of v2's center when compared to v1's center
                    relative_head = math.atan2(diff[1], diff[0])
                    head_in_1 = relative_head - head1
                    head_in_1_max = head_in_1 + span
                    head_in_1_min = head_in_1 - span
                    head_1_max = np.rad2deg(head_in_1_max)
                    head_1_min = np.rad2deg(head_in_1_min)
                    self._mark_this_range(head_1_min, head_1_max, name=k1)

                if is_target_vehicle_dict[k2]:
                    if span is None:
                        span = math.asin(math.sqrt(self.half_max_span_square / dist_square))
                    diff2 = (-diff[0], -diff[1])
                    # relative heading of v2's center when compared to v1's center
                    relative_head2 = math.atan2(diff2[1], diff2[0])
                    head_in_2 = relative_head2 - head2
                    head_in_2_max = head_in_2 + span
                    head_in_2_min = head_in_2 - span
                    head_2_max = np.rad2deg(head_in_2_max)
                    head_2_min = np.rad2deg(head_in_2_min)
                    self._mark_this_range(head_2_min, head_2_max, name=k2)

    def _mark_this_range(self, small_angle, large_angle, name):
        # We use clockwise to determine small and large angle.
        # For example, if you wish to fill 355 deg to 5 deg, then small_angle is 355, large_angle is 5.
        small_angle = small_angle % 360
        large_angle = large_angle % 360

        assert 0 <= small_angle <= 360
        assert 0 <= large_angle <= 360

        small_index = math.floor(small_angle / self.angle_delta)
        large_index = math.ceil(large_angle / self.angle_delta)
        if large_angle < small_angle:  # We are in the case like small=355, large=5
            self.masks[name][small_index:] = True
            self.masks[name][:large_index + 1] = True
        else:
            self.masks[name][small_index:large_index + 1] = True

    def _mark_all(self, name):
        self.masks[name].fill(True)

    def get_mask(self, name):
        assert name in self.masks, "It seems that you have not initialized the mask for vehicle {} yet!".format(name)
        return self.masks[name]

    def clear(self):
        self.masks.clear()

    def get_mask_ratio(self):
        total = 0
        masked = 0
        for k, v in self.masks.items():
            total += v.size
            masked += v.sum()
        return masked / total


class DetectorMask:
    def __init__(self, num_lasers: int, max_span: float, max_distance: float = 1e6):
        self.num_lasers = num_lasers
        self.angle_delta = 360 / self.num_lasers
        # self.max_span = max_span
        self.half_max_span_square = (max_span / 2)**2
        self.masks = defaultdict(lambda: np.zeros((self.num_lasers, ), dtype=np.bool))
        # self.max_distance = max_distance + max_span
        self.max_distance_square = (max_distance + max_span)**2

    def update_mask(self, position_dict: dict, heading_dict: dict, is_target_vehicle_dict: dict):
        assert set(position_dict.keys()) == set(heading_dict.keys()) == set(is_target_vehicle_dict.keys())
        if not position_dict:
            return

        for k in self.masks.keys():
            self.masks[k].fill(False)

        for k, is_target in is_target_vehicle_dict.items():
            if is_target:
                self.masks[k]  # Touch to create entry

        keys = list(position_dict.keys())
        for c1, k1 in enumerate(keys[:-1]):
            for c2, k2 in enumerate(keys[c1 + 1:]):

                if (not is_target_vehicle_dict[k1]) and (not is_target_vehicle_dict[k2]):
                    continue

                pos1 = position_dict[k1]
                pos2 = position_dict[k2]
                head1 = heading_dict[k1]
                head2 = heading_dict[k2]

                diff = (pos2[0] - pos1[0], pos2[1] - pos1[1])
                dist_square = diff[0]**2 + diff[1]**2
                if dist_square < self.half_max_span_square:
                    if is_target_vehicle_dict[k1]:
                        self._mark_all(k1)
                    if is_target_vehicle_dict[k2]:
                        self._mark_all(k2)
                    continue

                if dist_square > self.max_distance_square:
                    continue

                span = None
                if is_target_vehicle_dict[k1]:
                    span = math.asin(math.sqrt(self.half_max_span_square / dist_square))
                    # relative heading of v2's center when compared to v1's center
                    relative_head = math.atan2(diff[1], diff[0])
                    head_in_1 = relative_head - head1
                    head_in_1_max = head_in_1 + span
                    head_in_1_min = head_in_1 - span
                    head_1_max = np.rad2deg(head_in_1_max)
                    head_1_min = np.rad2deg(head_in_1_min)
                    self._mark_this_range(head_1_min, head_1_max, name=k1)

                if is_target_vehicle_dict[k2]:
                    if span is None:
                        span = math.asin(math.sqrt(self.half_max_span_square / dist_square))
                    diff2 = (-diff[0], -diff[1])
                    # relative heading of v2's center when compared to v1's center
                    relative_head2 = math.atan2(diff2[1], diff2[0])
                    head_in_2 = relative_head2 - head2
                    head_in_2_max = head_in_2 + span
                    head_in_2_min = head_in_2 - span
                    head_2_max = np.rad2deg(head_in_2_max)
                    head_2_min = np.rad2deg(head_in_2_min)
                    self._mark_this_range(head_2_min, head_2_max, name=k2)

    def _mark_this_range(self, small_angle, large_angle, name):
        # We use clockwise to determine small and large angle.
        # For example, if you wish to fill 355 deg to 5 deg, then small_angle is 355, large_angle is 5.
        small_angle = small_angle % 360
        large_angle = large_angle % 360

        assert 0 <= small_angle <= 360
        assert 0 <= large_angle <= 360

        small_index = math.floor(small_angle / self.angle_delta)
        large_index = math.ceil(large_angle / self.angle_delta)
        if large_angle < small_angle:  # We are in the case like small=355, large=5
            self.masks[name][small_index:] = True
            self.masks[name][:large_index + 1] = True
        else:
            self.masks[name][small_index:large_index + 1] = True

    def _mark_all(self, name):
        self.masks[name].fill(True)

    def get_mask(self, name):
        assert name in self.masks, "It seems that you have not initialized the mask for vehicle {} yet!".format(name)
        return self.masks[name]

    def clear(self):
        self.masks.clear()

    def get_mask_ratio(self):
        total = 0
        masked = 0
        for k, v in self.masks.items():
            total += v.size
            masked += v.sum()
        return masked / total


class DistanceDetector:
    """
    It is a module like lidar, used to detect sidewalk/center line or other static things
    """
    Lidar_point_cloud_obs_dim = 240
    DEFAULT_HEIGHT = 0.2

    # for vis debug
    MARK_COLOR = (51 / 255, 221 / 255, 1)
    ANGLE_FACTOR = False

    def __init__(self, parent_node_np: NodePath, num_lasers: int = 16, distance: float = 50, enable_show=False):
        # properties
        assert num_lasers > 0
        show = enable_show and (AssetLoader.loader is not None)
        self.dim = num_lasers
        self.num_lasers = num_lasers
        self.perceive_distance = distance
        self.height = self.DEFAULT_HEIGHT
        self.radian_unit = 2 * np.pi / num_lasers
        self.start_phase_offset = 0
        self.node_path = parent_node_np.attachNewNode("Could_points")
        self._lidar_range = np.arange(0, self.num_lasers) * self.radian_unit + self.start_phase_offset

        # detection result
        self.cloud_points = np.ones((self.num_lasers, ), dtype=float)
        self.detected_objects = []

        # override these properties to decide which elements to detect and show
        self.node_path.hide(CamMask.RgbCam | CamMask.Shadow | CamMask.Shadow | CamMask.DepthCam)
        self.mask = BitMask32.bit(CollisionGroup.BrokenLaneLine)
        self.cloud_points_vis = [] if show else None
        logging.debug("Load Vehicle Module: {}".format(self.__class__.__name__))
        if show:
            for laser_debug in range(self.num_lasers):
                ball = AssetLoader.loader.loadModel(AssetLoader.file_path("models", "box.bam"))
                ball.setScale(0.001)
                ball.setColor(0., 0.5, 0.5, 1)
                shape = BulletSphereShape(0.1)
                ghost = BulletGhostNode('Lidar Point')
                ghost.setIntoCollideMask(BitMask32.allOff())
                ghost.addShape(shape)
                laser_np = self.node_path.attachNewNode(ghost)
                self.cloud_points_vis.append(laser_np)
                ball.getChildren().reparentTo(laser_np)
            # self.node_path.flattenStrong()

    def perceive(
        self,
        vehicle_position,
        heading_theta,
        pg_physics_world,
        extra_filter_node: set = None,
        detector_mask: np.ndarray = None
    ):
<<<<<<< HEAD
        """
        Call me to update the perception info
        """
        assert detector_mask is not "WRONG"
        # coordinates problem here! take care
        extra_filter_node = extra_filter_node or set()
        pg_start_position = panda_position(vehicle_position, self.height)
=======
        self.cloud_points, self.detected_objects, colors = cutils.cutils_perceive(
            cloud_points=self.cloud_points,
            detector_mask=detector_mask.astype(dtype=np.uint8) if detector_mask is not None else None,
            mask=self.mask,
            lidar_range=self._lidar_range,
            perceive_distance=self.perceive_distance,
            heading_theta=heading_theta,
            vehicle_position_x=vehicle_position[0],
            vehicle_position_y=vehicle_position[1],
            num_lasers=self.num_lasers,
            height=self.height,
            pg_physics_world=pg_physics_world,
            extra_filter_node=extra_filter_node if extra_filter_node else set(),
            require_colors=self.cloud_points_vis is not None,
            ANGLE_FACTOR=self.ANGLE_FACTOR,
            MARK_COLOR0=self.MARK_COLOR[0],
            MARK_COLOR1=self.MARK_COLOR[1],
            MARK_COLOR2=self.MARK_COLOR[2]
        )
        if self.cloud_points_vis is not None:
            for laser_index, pos, color in colors:
                self.cloud_points_vis[laser_index].setPos(pos)
                self.cloud_points_vis[laser_index].setColor(*color)
        return self.cloud_points
>>>>>>> 9de3682a

    def _add_cloud_point_vis(self, laser_index, pos):
        self.cloud_points_vis[laser_index].setPos(pos)
        f = laser_index / self.num_lasers if self.ANGLE_FACTOR else 1
        self.cloud_points_vis[laser_index].setColor(
            f * self.MARK_COLOR[0], f * self.MARK_COLOR[1], f * self.MARK_COLOR[2]
        )

<<<<<<< HEAD
        # lidar calculation use pg coordinates
        mask = self.mask
        # laser_heading = self._lidar_range + heading_theta
        # point_x = self.perceive_distance * np.cos(laser_heading) + vehicle_position[0]
        # point_y = self.perceive_distance * np.sin(laser_heading) + vehicle_position[1]

        # ^^^^^^^^^^^^^^^^^^^^^^^^^^^^^^^^^^^^^^^^
        for laser_index in range(self.num_lasers):
            # # coordinates problem here! take care

            if (detector_mask is not None) and (not detector_mask[laser_index]):
                # update vis
                if self.cloud_points_vis is not None:
                    laser_end = self._get_laser_end(laser_index, heading_theta, vehicle_position)
                    self._add_cloud_point_vis(laser_index, laser_end)
                continue

            laser_end = self._get_laser_end(laser_index, heading_theta, vehicle_position)
            result = pg_physics_world.rayTestClosest(pg_start_position, laser_end, mask)
            node = result.getNode()
            if node in extra_filter_node:
                # Fall back to all tests.
                results: BulletAllHitsRayResult = pg_physics_world.rayTestAll(pg_start_position, laser_end, mask)
                hits = results.getHits()
                hits = sorted(hits, key=lambda ret: ret.getHitFraction())
                for result in hits:
                    if result.getNode() in extra_filter_node:
                        continue
                    self.detected_objects.append(result)
                    self.cloud_points[laser_index] = result.getHitFraction()
                    break
            else:
                hits = result.hasHit()
                self.cloud_points[laser_index] = result.getHitFraction()
                if node:
                    self.detected_objects.append(result)

            # update vis
            if self.cloud_points_vis is not None:
                self._add_cloud_point_vis(laser_index, result.getHitPos() if hits else laser_end)

    def _add_cloud_point_vis(self, laser_index, pos):
        self.cloud_points_vis[laser_index].setPos(pos)
        f = laser_index / self.num_lasers if self.ANGLE_FACTOR else 1
        self.cloud_points_vis[laser_index].setColor(
            f * self.MARK_COLOR[0], f * self.MARK_COLOR[1], f * self.MARK_COLOR[2]
        )

=======
>>>>>>> 9de3682a
    def _get_laser_end(self, laser_index, heading_theta, vehicle_position):
        point_x = self.perceive_distance * math.cos(self._lidar_range[laser_index] + heading_theta) + \
                  vehicle_position[0]
        point_y = self.perceive_distance * math.sin(self._lidar_range[laser_index] + heading_theta) + \
                  vehicle_position[1]
        laser_end = panda_position((point_x, point_y), self.height)
        return laser_end

    def get_cloud_points(self):
        return self.cloud_points.tolist()

    def get_detected_objects(self):
        return self.detected_objects

    def destroy(self):
        if self.cloud_points_vis:
            for vis_laser in self.cloud_points_vis:
                vis_laser.removeNode()
        self.node_path.removeNode()
        self.cloud_points = None
        self.detected_objects = None

    def set_start_phase_offset(self, angle: float):
        """
        Change the start phase of lidar lasers
        :param angle: phasse offset in [degree]
        :return: None
        """
        self.start_phase_offset = np.deg2rad(angle)
        self._lidar_range = np.arange(0, self.num_lasers) * self.radian_unit + self.start_phase_offset

    def __del__(self):
        logging.debug("Lidar is destroyed.")


class SideDetector(DistanceDetector):
    def __init__(self, parent_node_np: NodePath, num_lasers: int = 2, distance: float = 50, enable_show=False):
        super(SideDetector, self).__init__(parent_node_np, num_lasers, distance, enable_show)
        self.set_start_phase_offset(90)
        self.node_path.hide(CamMask.RgbCam | CamMask.Shadow | CamMask.Shadow | CamMask.DepthCam)
        self.mask = BitMask32.bit(CollisionGroup.ContinuousLaneLine)


class LaneLineDetector(SideDetector):
    MARK_COLOR = (1, 77 / 255, 77 / 255)

    def __init__(self, parent_node_np: NodePath, num_lasers: int = 2, distance: float = 50, enable_show=False):
        super(SideDetector, self).__init__(parent_node_np, num_lasers, distance, enable_show)
        self.set_start_phase_offset(90)
        self.node_path.hide(CamMask.RgbCam | CamMask.Shadow | CamMask.Shadow | CamMask.DepthCam)
        self.mask = BitMask32.bit(CollisionGroup.ContinuousLaneLine) | BitMask32.bit(CollisionGroup.BrokenLaneLine)<|MERGE_RESOLUTION|>--- conflicted
+++ resolved
@@ -6,120 +6,12 @@
 import numpy as np
 from panda3d.bullet import BulletGhostNode, BulletSphereShape, BulletAllHitsRayResult
 from panda3d.core import BitMask32, NodePath
-
 from pgdrive.constants import CamMask, CollisionGroup
 from pgdrive.utils import import_cutils
 from pgdrive.utils.asset_loader import AssetLoader
 from pgdrive.utils.coordinates_shift import panda_position
 
 cutils = import_cutils()
-
-
-class DetectorMask:
-    def __init__(self, num_lasers: int, max_span: float, max_distance: float = 1e6):
-        self.num_lasers = num_lasers
-        self.angle_delta = 360 / self.num_lasers
-        # self.max_span = max_span
-        self.half_max_span_square = (max_span / 2)**2
-        self.masks = defaultdict(lambda: np.zeros((self.num_lasers, ), dtype=np.bool))
-        # self.max_distance = max_distance + max_span
-        self.max_distance_square = (max_distance + max_span)**2
-
-    def update_mask(self, position_dict: dict, heading_dict: dict, is_target_vehicle_dict: dict):
-        assert set(position_dict.keys()) == set(heading_dict.keys()) == set(is_target_vehicle_dict.keys())
-        if not position_dict:
-            return
-
-        for k in self.masks.keys():
-            self.masks[k].fill(False)
-
-        for k, is_target in is_target_vehicle_dict.items():
-            if is_target:
-                self.masks[k]  # Touch to create entry
-
-        keys = list(position_dict.keys())
-        for c1, k1 in enumerate(keys[:-1]):
-            for c2, k2 in enumerate(keys[c1 + 1:]):
-
-                if (not is_target_vehicle_dict[k1]) and (not is_target_vehicle_dict[k2]):
-                    continue
-
-                pos1 = position_dict[k1]
-                pos2 = position_dict[k2]
-                head1 = heading_dict[k1]
-                head2 = heading_dict[k2]
-
-                diff = (pos2[0] - pos1[0], pos2[1] - pos1[1])
-                dist_square = diff[0]**2 + diff[1]**2
-                if dist_square < self.half_max_span_square:
-                    if is_target_vehicle_dict[k1]:
-                        self._mark_all(k1)
-                    if is_target_vehicle_dict[k2]:
-                        self._mark_all(k2)
-                    continue
-
-                if dist_square > self.max_distance_square:
-                    continue
-
-                span = None
-                if is_target_vehicle_dict[k1]:
-                    span = math.asin(math.sqrt(self.half_max_span_square / dist_square))
-                    # relative heading of v2's center when compared to v1's center
-                    relative_head = math.atan2(diff[1], diff[0])
-                    head_in_1 = relative_head - head1
-                    head_in_1_max = head_in_1 + span
-                    head_in_1_min = head_in_1 - span
-                    head_1_max = np.rad2deg(head_in_1_max)
-                    head_1_min = np.rad2deg(head_in_1_min)
-                    self._mark_this_range(head_1_min, head_1_max, name=k1)
-
-                if is_target_vehicle_dict[k2]:
-                    if span is None:
-                        span = math.asin(math.sqrt(self.half_max_span_square / dist_square))
-                    diff2 = (-diff[0], -diff[1])
-                    # relative heading of v2's center when compared to v1's center
-                    relative_head2 = math.atan2(diff2[1], diff2[0])
-                    head_in_2 = relative_head2 - head2
-                    head_in_2_max = head_in_2 + span
-                    head_in_2_min = head_in_2 - span
-                    head_2_max = np.rad2deg(head_in_2_max)
-                    head_2_min = np.rad2deg(head_in_2_min)
-                    self._mark_this_range(head_2_min, head_2_max, name=k2)
-
-    def _mark_this_range(self, small_angle, large_angle, name):
-        # We use clockwise to determine small and large angle.
-        # For example, if you wish to fill 355 deg to 5 deg, then small_angle is 355, large_angle is 5.
-        small_angle = small_angle % 360
-        large_angle = large_angle % 360
-
-        assert 0 <= small_angle <= 360
-        assert 0 <= large_angle <= 360
-
-        small_index = math.floor(small_angle / self.angle_delta)
-        large_index = math.ceil(large_angle / self.angle_delta)
-        if large_angle < small_angle:  # We are in the case like small=355, large=5
-            self.masks[name][small_index:] = True
-            self.masks[name][:large_index + 1] = True
-        else:
-            self.masks[name][small_index:large_index + 1] = True
-
-    def _mark_all(self, name):
-        self.masks[name].fill(True)
-
-    def get_mask(self, name):
-        assert name in self.masks, "It seems that you have not initialized the mask for vehicle {} yet!".format(name)
-        return self.masks[name]
-
-    def clear(self):
-        self.masks.clear()
-
-    def get_mask_ratio(self):
-        total = 0
-        masked = 0
-        for k, v in self.masks.items():
-            total += v.size
-            masked += v.sum()
-        return masked / total
 
 
 class DetectorMask:
@@ -284,15 +176,6 @@
         extra_filter_node: set = None,
         detector_mask: np.ndarray = None
     ):
-<<<<<<< HEAD
-        """
-        Call me to update the perception info
-        """
-        assert detector_mask is not "WRONG"
-        # coordinates problem here! take care
-        extra_filter_node = extra_filter_node or set()
-        pg_start_position = panda_position(vehicle_position, self.height)
-=======
         self.cloud_points, self.detected_objects, colors = cutils.cutils_perceive(
             cloud_points=self.cloud_points,
             detector_mask=detector_mask.astype(dtype=np.uint8) if detector_mask is not None else None,
@@ -317,7 +200,6 @@
                 self.cloud_points_vis[laser_index].setPos(pos)
                 self.cloud_points_vis[laser_index].setColor(*color)
         return self.cloud_points
->>>>>>> 9de3682a
 
     def _add_cloud_point_vis(self, laser_index, pos):
         self.cloud_points_vis[laser_index].setPos(pos)
@@ -326,57 +208,6 @@
             f * self.MARK_COLOR[0], f * self.MARK_COLOR[1], f * self.MARK_COLOR[2]
         )
 
-<<<<<<< HEAD
-        # lidar calculation use pg coordinates
-        mask = self.mask
-        # laser_heading = self._lidar_range + heading_theta
-        # point_x = self.perceive_distance * np.cos(laser_heading) + vehicle_position[0]
-        # point_y = self.perceive_distance * np.sin(laser_heading) + vehicle_position[1]
-
-        # ^^^^^^^^^^^^^^^^^^^^^^^^^^^^^^^^^^^^^^^^
-        for laser_index in range(self.num_lasers):
-            # # coordinates problem here! take care
-
-            if (detector_mask is not None) and (not detector_mask[laser_index]):
-                # update vis
-                if self.cloud_points_vis is not None:
-                    laser_end = self._get_laser_end(laser_index, heading_theta, vehicle_position)
-                    self._add_cloud_point_vis(laser_index, laser_end)
-                continue
-
-            laser_end = self._get_laser_end(laser_index, heading_theta, vehicle_position)
-            result = pg_physics_world.rayTestClosest(pg_start_position, laser_end, mask)
-            node = result.getNode()
-            if node in extra_filter_node:
-                # Fall back to all tests.
-                results: BulletAllHitsRayResult = pg_physics_world.rayTestAll(pg_start_position, laser_end, mask)
-                hits = results.getHits()
-                hits = sorted(hits, key=lambda ret: ret.getHitFraction())
-                for result in hits:
-                    if result.getNode() in extra_filter_node:
-                        continue
-                    self.detected_objects.append(result)
-                    self.cloud_points[laser_index] = result.getHitFraction()
-                    break
-            else:
-                hits = result.hasHit()
-                self.cloud_points[laser_index] = result.getHitFraction()
-                if node:
-                    self.detected_objects.append(result)
-
-            # update vis
-            if self.cloud_points_vis is not None:
-                self._add_cloud_point_vis(laser_index, result.getHitPos() if hits else laser_end)
-
-    def _add_cloud_point_vis(self, laser_index, pos):
-        self.cloud_points_vis[laser_index].setPos(pos)
-        f = laser_index / self.num_lasers if self.ANGLE_FACTOR else 1
-        self.cloud_points_vis[laser_index].setColor(
-            f * self.MARK_COLOR[0], f * self.MARK_COLOR[1], f * self.MARK_COLOR[2]
-        )
-
-=======
->>>>>>> 9de3682a
     def _get_laser_end(self, laser_index, heading_theta, vehicle_position):
         point_x = self.perceive_distance * math.cos(self._lidar_range[laser_index] + heading_theta) + \
                   vehicle_position[0]
