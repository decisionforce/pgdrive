--- conflicted
+++ resolved
@@ -892,13 +892,8 @@
 
     @property
     def replay_done(self):
-<<<<<<< HEAD
-        return self._replay_done if hasattr(self, "_replay_done") else False
-=======
-        print(111)
         return self._replay_done if hasattr(self, "_replay_done") else (
             self.crash_building or self.crash_vehicle or
             # self.on_white_continuous_line or
             self.on_yellow_continuous_line
-        )
->>>>>>> fe5df323
+        )