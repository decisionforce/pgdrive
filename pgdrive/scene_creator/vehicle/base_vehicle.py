--- conflicted
+++ resolved
@@ -5,14 +5,11 @@
 
 import gym
 import numpy as np
-<<<<<<< HEAD
+from panda3d.bullet import BulletVehicle, BulletBoxShape, ZUp, BulletGhostNode, BulletWheel
+from panda3d.core import Vec3, TransformState, NodePath, LQuaternionf, BitMask32, TextNode, Vec4, Material
 import seaborn as sns
 from panda3d.bullet import BulletVehicle, BulletBoxShape, ZUp, BulletGhostNode
 from panda3d.core import Vec3, TransformState, NodePath, LQuaternionf, BitMask32, TextNode
-=======
-from panda3d.bullet import BulletVehicle, BulletBoxShape, ZUp, BulletGhostNode, BulletWheel
-from panda3d.core import Vec3, TransformState, NodePath, LQuaternionf, BitMask32, TextNode, Vec4, Material
->>>>>>> 7e4d571d
 
 from pgdrive.constants import RENDER_MODE_ONSCREEN, COLOR, COLLISION_INFO_COLOR, BodyName, CamMask, CollisionGroup
 from pgdrive.scene_creator.lane.abs_lane import AbstractLane
@@ -66,12 +63,12 @@
     MATERIAL_SPECULAR_COLOR = (3, 3, 3, 3)
 
     def __init__(
-            self,
-            pg_world: PGWorld,
-            vehicle_config: Union[dict, PGConfig] = None,
-            physics_config: dict = None,
-            random_seed: int = 0,
-            name: str = None,
+        self,
+        pg_world: PGWorld,
+        vehicle_config: Union[dict, PGConfig] = None,
+        physics_config: dict = None,
+        random_seed: int = 0,
+        name: str = None,
     ):
         """
         This Vehicle Config is different from self.get_config(), and it is used to define which modules to use, and
@@ -154,6 +151,12 @@
         # overtake_stat
         self.front_vehicles = set()
         self.back_vehicles = set()
+
+        # color
+        color = sns.color_palette("colorblind")
+        idx = get_np_random().randint(len(color))
+        rand_c = color[idx]
+        self.top_down_color = (rand_c[0] * 255, rand_c[1] * 255, rand_c[2] * 255)
 
     def _add_modules_for_vehicle(self, use_render: bool):
         # add self module for training according to config
@@ -473,8 +476,8 @@
         if not lateral_norm * forward_direction_norm:
             return 0
         cos = (
-                (forward_direction[0] * lateral[0] + forward_direction[1] * lateral[1]) /
-                (lateral_norm * forward_direction_norm)
+            (forward_direction[0] * lateral[0] + forward_direction[1] * lateral[1]) /
+            (lateral_norm * forward_direction_norm)
         )
         # return cos
         # Normalize to 0, 1
@@ -766,12 +769,9 @@
 
     def set_state(self, state: dict):
         self.set_heading(state["heading"])
-<<<<<<< HEAD
         self.set_position(state["position"])
         self._replay_done = state["done"]
-=======
         self.set_position(state["position"], height=0.28)
->>>>>>> 7e4d571d
 
     def _update_overtake_stat(self):
         if self.vehicle_config["overtake_stat"]:
@@ -780,7 +780,7 @@
             ckpt_idx = routing._target_checkpoints_index
             for surrounding_v in surrounding_vs:
                 if surrounding_v.lane_index[:-1] == (routing.checkpoints[ckpt_idx[0]], routing.checkpoints[ckpt_idx[1]
-                ]):
+                                                                                                           ]):
                     if self.lane.local_coordinates(self.position)[0] - \
                             self.lane.local_coordinates(surrounding_v.position)[0] < 0:
                         self.front_vehicles.add(surrounding_v)
@@ -795,7 +795,7 @@
 
     @classmethod
     def get_action_space_before_init(cls, extra_action_dim: int = 0):
-        return gym.spaces.Box(-1.0, 1.0, shape=(2 + extra_action_dim,), dtype=np.float32)
+        return gym.spaces.Box(-1.0, 1.0, shape=(2 + extra_action_dim, ), dtype=np.float32)
 
     def remove_display_region(self):
         if self.render:
@@ -830,12 +830,12 @@
     def arrive_destination(self):
         long, lat = self.routing_localization.final_lane.local_coordinates(self.position)
         flag = (
-                       self.routing_localization.final_lane.length - 5 < long < self.routing_localization.final_lane.length + 5
-               ) and (
-                       self.routing_localization.get_current_lane_width() / 2 >= lat >=
-                       (0.5 - self.routing_localization.get_current_lane_num()) *
-                       self.routing_localization.get_current_lane_width()
-               )
+            self.routing_localization.final_lane.length - 5 < long < self.routing_localization.final_lane.length + 5
+        ) and (
+            self.routing_localization.get_current_lane_width() / 2 >= lat >=
+            (0.5 - self.routing_localization.get_current_lane_num()) *
+            self.routing_localization.get_current_lane_width()
+        )
         return flag
 
     @property
