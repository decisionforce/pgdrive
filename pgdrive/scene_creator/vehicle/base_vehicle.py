import math
<<<<<<< HEAD
from pgdrive.scene_creator.lane.waypoint_lane import WayPointLane
from pgdrive.utils.engine_utils import get_pgdrive_engine
=======
>>>>>>> 577f8c80
import time
from collections import deque
from typing import Union, Optional

import gym
import numpy as np
import seaborn as sns
from panda3d.bullet import BulletVehicle, BulletBoxShape, ZUp, BulletGhostNode
from panda3d.core import Material, Vec3, TransformState, NodePath, LQuaternionf, BitMask32, TextNode

from pgdrive.constants import RENDER_MODE_ONSCREEN, COLOR, COLLISION_INFO_COLOR, BodyName, CamMask, CollisionGroup
from pgdrive.engine.asset_loader import AssetLoader
from pgdrive.engine.core.image_buffer import ImageBuffer
from pgdrive.engine.core.pg_physics_world import PGPhysicsWorld
from pgdrive.scene_creator.lane.abs_lane import AbstractLane
from pgdrive.scene_creator.lane.circular_lane import CircularLane
from pgdrive.scene_creator.lane.straight_lane import StraightLane
from pgdrive.scene_creator.map.base_map import BaseMap
from pgdrive.scene_creator.road.road import Road
from pgdrive.engine.physics_node import BaseVehicleNode
from pgdrive.scene_creator.vehicle_module import Lidar, MiniMap
from pgdrive.scene_creator.vehicle_module.depth_camera import DepthCamera
from pgdrive.scene_creator.vehicle_module.distance_detector import SideDetector, LaneLineDetector
from pgdrive.scene_creator.vehicle_module.rgb_camera import RGBCamera
from pgdrive.scene_creator.vehicle_module.routing_localization import RoutingLocalizationModule
from pgdrive.scene_creator.vehicle_module.vehicle_panel import VehiclePanel
from pgdrive.utils import get_np_random, PGConfig, safe_clip_for_small_array, PGVector
from pgdrive.utils.coordinates_shift import panda_position, pgdrive_position, panda_heading, pgdrive_heading
<<<<<<< HEAD
from pgdrive.scene_creator.base_object import BaseObject
=======
from pgdrive.utils.engine_utils import get_pgdrive_engine
>>>>>>> 577f8c80
from pgdrive.utils.math_utils import get_vertical_vector, norm, clip
from pgdrive.utils.object import Object
from pgdrive.utils.pg_space import PGSpace, Parameter, VehicleParameterSpace
from pgdrive.utils.scene_utils import ray_localization


class BaseVehicle(BaseObject):
    MODEL = None
    """
    Vehicle chassis and its wheels index
                    0       1
                    II-----II
                        |
                        |  <---chassis
                        |
                    II-----II
                    2       3
    """
    PARAMETER_SPACE = PGSpace(VehicleParameterSpace.BASE_VEHICLE)  # it will not sample config from parameter space
    COLLISION_MASK = CollisionGroup.EgoVehicle
    STEERING_INCREMENT = 0.05

    LENGTH = None
    WIDTH = None

    # for random color
    MATERIAL_COLOR_COEFF = 10  # to resist other factors, since other setting may make color dark
    MATERIAL_METAL_COEFF = 1  # 0-1
    MATERIAL_ROUGHNESS = 0.8  # smaller to make it more smooth, and reflect more light
    MATERIAL_SHININESS = 1  # 0-128 smaller to make it more smooth, and reflect more light
    MATERIAL_SPECULAR_COLOR = (3, 3, 3, 3)

    def __init__(
        self,
        vehicle_config: Union[dict, PGConfig] = None,
        physics_config: dict = None,
        name: str = None,
        am_i_the_special_one=False,
        random_seed=None,
    ):
        """
        This Vehicle Config is different from self.get_config(), and it is used to define which modules to use, and
        module parameters. And self.physics_config defines the physics feature of vehicles, such as length/width
        :param vehicle_config: mostly, vehicle module config
        :param physics_config: vehicle height/width/length, find more physics para in VehicleParameterSpace
        :param random_seed: int
        """
        assert vehicle_config is not None, "Please specify the vehicle config."
        self.vehicle_config = PGConfig(vehicle_config)
        self.action_space = self.get_action_space_before_init(extra_action_dim=self.vehicle_config["extra_action_dim"])

        super(BaseVehicle, self).__init__(name, random_seed)
        if physics_config is not None:
            self.set_config(physics_config)
        self.increment_steering = self.vehicle_config["increment_steering"]
        self.enable_reverse = self.vehicle_config["enable_reverse"]
        self.max_speed = self.vehicle_config["max_speed"]
        self.max_steering = self.vehicle_config["max_steering"]

        self.pgdrive_engine = get_pgdrive_engine()
        assert self.pgdrive_engine is not None, "Please make sure PGDrive engine is successfully initialized!"

        self.node_path = NodePath("vehicle")

        # color
        color = sns.color_palette("colorblind")
        idx = get_np_random().randint(len(color))
        rand_c = color[idx]
        self.top_down_color = (rand_c[0] * 255, rand_c[1] * 255, rand_c[2] * 255)
        self.panda_color = rand_c

        # create
        self.spawn_place = (0, 0)
        self._add_chassis(self.pgdrive_engine.physics_world)
        self.wheels = self._create_wheel()

        # modules
        self.image_sensors = {}
        self.lidar: Optional[Lidar] = None
        self.side_detector: Optional[SideDetector] = None
        self.lane_line_detector: Optional[LaneLineDetector] = None
        self.routing_localization: Optional[RoutingLocalizationModule] = None
        self.lane: Optional[AbstractLane] = None
        self.lane_index = None
        self.vehicle_panel = VehiclePanel(self.pgdrive_engine
                                          ) if (self.pgdrive_engine.mode == RENDER_MODE_ONSCREEN) else None

        # state info
        self.throttle_brake = 0.0
        self.steering = 0
        self.last_current_action = deque([(0.0, 0.0), (0.0, 0.0)], maxlen=2)
        self.last_position = self.spawn_place
        self.last_heading_dir = self.heading
        self.dist_to_left_side = None
        self.dist_to_right_side = None

        # collision info render
        self.collision_info_np = self._init_collision_info_render(self.pgdrive_engine)
        self.collision_banners = {}  # to save time
        self.current_banner = None
        self.attach_to_world(self.pgdrive_engine.pbr_render, self.pgdrive_engine.physics_world)

        # step info
        self.out_of_route = None
        self.on_lane = None
        # self.step_info = None
        self._init_step_info()

        # others
        self._add_modules_for_vehicle(self.vehicle_config["use_render"])
        self.takeover = False
        self._expert_takeover = False
        self.energy_consumption = 0

        # overtake_stat
        self.front_vehicles = set()
        self.back_vehicles = set()

        # color
        color = sns.color_palette("colorblind")
        idx = get_np_random().randint(len(color))
        rand_c = color[idx]
        if am_i_the_special_one:
            rand_c = color[2]  # A pretty green
        self.top_down_color = (rand_c[0] * 255, rand_c[1] * 255, rand_c[2] * 255)

    def _add_modules_for_vehicle(self, use_render: bool):
        # add self module for training according to config
        vehicle_config = self.vehicle_config
        self.add_routing_localization(vehicle_config["show_navi_mark"])  # default added

        if self.vehicle_config["side_detector"]["num_lasers"] > 0:
            self.side_detector = SideDetector(
                self.pgdrive_engine.render, self.vehicle_config["side_detector"]["num_lasers"],
                self.vehicle_config["side_detector"]["distance"], self.vehicle_config["show_side_detector"]
            )

        if self.vehicle_config["lane_line_detector"]["num_lasers"] > 0:
            self.lane_line_detector = LaneLineDetector(
                self.pgdrive_engine.render, self.vehicle_config["lane_line_detector"]["num_lasers"],
                self.vehicle_config["lane_line_detector"]["distance"], self.vehicle_config["show_lane_line_detector"]
            )

        if not self.vehicle_config["use_image"]:
            if vehicle_config["lidar"]["num_lasers"] > 0 and vehicle_config["lidar"]["distance"] > 0:
                self.add_lidar(
                    num_lasers=vehicle_config["lidar"]["num_lasers"],
                    distance=vehicle_config["lidar"]["distance"],
                    show_lidar_point=vehicle_config["show_lidar"]
                )
            else:
                import logging
                logging.warning(
                    "You have set the lidar config to: {}, which seems to be invalid!".format(vehicle_config["lidar"])
                )

            if use_render:
                rgb_cam_config = vehicle_config["rgb_cam"]
                rgb_cam = RGBCamera(rgb_cam_config[0], rgb_cam_config[1], self.chassis_np)
                self.add_image_sensor("rgb_cam", rgb_cam)

                mini_map = MiniMap(vehicle_config["mini_map"], self.chassis_np)
                self.add_image_sensor("mini_map", mini_map)
            return

        if vehicle_config["use_image"]:
            # 3 types image observation
            if vehicle_config["image_source"] == "rgb_cam":
                rgb_cam_config = vehicle_config["rgb_cam"]
                rgb_cam = RGBCamera(rgb_cam_config[0], rgb_cam_config[1], self.chassis_np)
                self.add_image_sensor("rgb_cam", rgb_cam)
            elif vehicle_config["image_source"] == "mini_map":
                mini_map = MiniMap(vehicle_config["mini_map"], self.chassis_np)
                self.add_image_sensor("mini_map", mini_map)
            elif vehicle_config["image_source"] == "depth_cam":
                cam_config = vehicle_config["depth_cam"]
                depth_cam = DepthCamera(*cam_config, self.chassis_np, self.pgdrive_engine)
                self.add_image_sensor("depth_cam", depth_cam)
            else:
                raise ValueError("No module named {}".format(vehicle_config["image_source"]))

        # load more sensors for visualization when render, only for beauty...
        if use_render:
            if vehicle_config["image_source"] == "mini_map":
                rgb_cam_config = vehicle_config["rgb_cam"]
                rgb_cam = RGBCamera(rgb_cam_config[0], rgb_cam_config[1], self.chassis_np)
                self.add_image_sensor("rgb_cam", rgb_cam)
            else:
                mini_map = MiniMap(vehicle_config["mini_map"], self.chassis_np)
                self.add_image_sensor("mini_map", mini_map)

    def _init_step_info(self):
        # done info will be initialized every frame
        self.chassis_np.node().getPythonTag(BodyName.Base_vehicle).init_collision_info()
        self.out_of_route = False  # re-route is required if is false
        self.on_lane = True  # on lane surface or not
        # self.step_info = {"reward": 0, "cost": 0}

    def _preprocess_action(self, action):
        if self.vehicle_config["action_check"]:
            assert self.action_space.contains(action), "Input {} is not compatible with action space {}!".format(
                action, self.action_space
            )

        # protect agent from nan error
        action = safe_clip_for_small_array(action, min_val=self.action_space.low[0], max_val=self.action_space.high[0])
        return action, {'raw_action': (action[0], action[1])}

    def before_step(self, action):
        """
        Save info and make decision before action
        """
        # init step info to store info before each step
        self._init_step_info()
        action, step_info = self._preprocess_action(action)

        self.last_position = self.position
        self.last_heading_dir = self.heading
        self.last_current_action.append(action)  # the real step of physics world is implemented in taskMgr.step()
        if self.increment_steering:
            self.set_incremental_action(action)
        else:
            self.set_act(action)
        if self.vehicle_panel is not None:
            self.vehicle_panel.renew_2d_car_para_visualization(self)
        return step_info

    def after_step(self, engine=None, detector_mask="WRONG"):
        # lidar
        if self.lidar is not None:
            self.lidar.perceive(
                self.position,
                self.heading_theta,
                self.pgdrive_engine.physics_world.dynamic_world,
                extra_filter_node={self.chassis_np.node()},
                detector_mask=detector_mask
            )
        if self.routing_localization is not None:
            self.lane, self.lane_index, = self.routing_localization.update_navigation_localization(self)
        if self.side_detector is not None:
            self.side_detector.perceive(
                self.position, self.heading_theta, self.pgdrive_engine.physics_world.static_world
            )
        if self.lane_line_detector is not None:
            self.lane_line_detector.perceive(
                self.position, self.heading_theta, self.pgdrive_engine.physics_world.static_world
            )
        self._state_check()
        self.update_dist_to_left_right()
        step_energy, episode_energy = self._update_energy_consumption()
        self.out_of_route = self._out_of_route()
        step_info = self._update_overtake_stat()
        step_info.update(
            {
                "velocity": float(self.speed),
                "steering": float(self.steering),
                "acceleration": float(self.throttle_brake),
                "step_energy": step_energy,
                "episode_energy": episode_energy
            }
        )
        return step_info

    def _out_of_route(self):
        left, right = self._dist_to_route_left_right()
        return True if right < 0 or left < 0 else False

    def _update_energy_consumption(self):
        """
        The calculation method is from
        https://www.researchgate.net/publication/262182035_Reduction_of_Fuel_Consumption_and_Exhaust_Pollutant_Using_Intelligent_Transport_System
        default: 3rd gear, try to use ae^bx to fit it, dp: (90, 8), (130, 12)
        :return: None
        """
        distance = norm(*(self.last_position - self.position)) / 1000  # km
        step_energy = 3.25 * math.pow(np.e, 0.01 * self.speed) * distance / 100
        # step_energy is in Liter, we return mL
        step_energy = step_energy * 1000
        self.energy_consumption += step_energy  # L/100 km
        return step_energy, self.energy_consumption

    def reset(self, map: BaseMap, pos: np.ndarray = None, heading: float = 0.0):
        """
        pos is a 2-d array, and heading is a float (unit degree)
        if pos is not None, vehicle will be reset to the position
        else, vehicle will be reset to spawn place
        """
        if pos is None:
            lane = map.road_network.get_lane(self.vehicle_config["spawn_lane_index"])
            pos = lane.position(self.vehicle_config["spawn_longitude"], self.vehicle_config["spawn_lateral"])
            heading = np.rad2deg(lane.heading_at(self.vehicle_config["spawn_longitude"]))
            self.spawn_place = pos
        heading = -np.deg2rad(heading) - np.pi / 2
        self.set_static(False)
        self.chassis_np.setPos(panda_position(Vec3(*pos, 1)))
        self.chassis_np.setQuat(LQuaternionf(math.cos(heading / 2), 0, 0, math.sin(heading / 2)))
        self.update_map_info(map)
        self.chassis_np.node().clearForces()
        self.chassis_np.node().setLinearVelocity(Vec3(0, 0, 0))
        self.chassis_np.node().setAngularVelocity(Vec3(0, 0, 0))
        self.system.resetSuspension()
        # np.testing.assert_almost_equal(self.position, pos, decimal=4)

        # done info
        self._init_step_info()

        # other info
        self.throttle_brake = 0.0
        self.steering = 0
        self.last_current_action = deque([(0.0, 0.0), (0.0, 0.0)], maxlen=2)
        self.last_position = self.spawn_place
        self.last_heading_dir = self.heading

        self.update_dist_to_left_right()
        self.takeover = False
        self.energy_consumption = 0

        # overtake_stat
        # TODO: Remove this!! A single instance of the vehicle should not access its context!!!
        self.front_vehicles = set()
        self.back_vehicles = set()

        # TODO: This should be put into the render-object of this vehicle!
        # for render
        if self.vehicle_panel is not None:
            self.vehicle_panel.renew_2d_car_para_visualization(self)

        if "depth_cam" in self.image_sensors and self.image_sensors["depth_cam"].view_ground:
            for block in map.blocks:
                block.node_path.hide(CamMask.DepthCam)

        assert self.routing_localization
        # Please note that if you respawn agent to some new place and might have a new destination,
        # you should reset the routing localization too! Via: vehicle.routing_localization.set_route or
        # vehicle.update

    """------------------------------------------- act -------------------------------------------------"""

    def set_act(self, action):
        steering = action[0]
        self.throttle_brake = action[1]
        self.steering = steering
        self.system.setSteeringValue(self.steering * self.max_steering, 0)
        self.system.setSteeringValue(self.steering * self.max_steering, 1)
        self._apply_throttle_brake(action[1])

    def set_incremental_action(self, action: np.ndarray):
        self.throttle_brake = action[1]
        self.steering += action[0] * self.STEERING_INCREMENT
        self.steering = clip(self.steering, -1, 1)
        steering = self.steering * self.max_steering
        self.system.setSteeringValue(steering, 0)
        self.system.setSteeringValue(steering, 1)
        self._apply_throttle_brake(action[1])

    def _apply_throttle_brake(self, throttle_brake):
        max_engine_force = self.vehicle_config["max_engine_force"]
        max_brake_force = self.vehicle_config["max_brake_force"]
        for wheel_index in range(4):
            if throttle_brake >= 0:
                self.system.setBrake(2.0, wheel_index)
                if self.speed > self.max_speed:
                    self.system.applyEngineForce(0.0, wheel_index)
                else:
                    self.system.applyEngineForce(max_engine_force * throttle_brake, wheel_index)
            else:
                if self.enable_reverse:
                    self.system.applyEngineForce(max_engine_force * throttle_brake, wheel_index)
                    self.system.setBrake(0, wheel_index)
                else:
                    self.system.applyEngineForce(0.0, wheel_index)
                    self.system.setBrake(abs(throttle_brake) * max_brake_force, wheel_index)

    """---------------------------------------- vehicle info ----------------------------------------------"""

    def update_dist_to_left_right(self):
        self.dist_to_left_side, self.dist_to_right_side = self._dist_to_route_left_right()

    def _dist_to_route_left_right(self):
        current_reference_lane = self.routing_localization.current_ref_lanes[0]
        _, lateral_to_reference = current_reference_lane.local_coordinates(self.position)
        lateral_to_left = lateral_to_reference + self.routing_localization.get_current_lane_width() / 2
        lateral_to_right = self.routing_localization.get_current_lateral_range(
            self.position, self.pgdrive_engine
        ) - lateral_to_left
        return lateral_to_left, lateral_to_right

    @property
    def position(self):
        return pgdrive_position(self.chassis_np.getPos())

    @property
    def speed(self):
        """
        km/h
        """
        velocity = self.chassis_np.node().get_linear_velocity()
        speed = norm(velocity[0], velocity[1]) * 3.6
        return clip(speed, 0.0, 100000.0)

    @property
    def heading(self):
        real_heading = self.heading_theta
        # heading = np.array([math.cos(real_heading), math.sin(real_heading)])
        heading = PGVector((math.cos(real_heading), math.sin(real_heading)))
        return heading

    @property
    def heading_theta(self):
        """
        Get the heading theta of vehicle, unit [rad]
        :return:  heading in rad
        """
        return (pgdrive_heading(self.chassis_np.getH()) - 90) / 180 * math.pi

    @property
    def velocity(self) -> np.ndarray:
        return self.speed * self.velocity_direction

    @property
    def velocity_direction(self):
        direction = self.system.getForwardVector()
        return np.asarray([direction[0], -direction[1]])

    @property
    def current_road(self):
        return Road(*self.lane_index[0:-1])

    """---------------------------------------- some math tool ----------------------------------------------"""

    def heading_diff(self, target_lane):
        lateral = None
        if isinstance(target_lane, StraightLane):
            lateral = np.asarray(get_vertical_vector(target_lane.end - target_lane.start)[1])
        elif isinstance(target_lane, CircularLane):
            if target_lane.direction == -1:
                lateral = self.position - target_lane.center
            else:
                lateral = target_lane.center - self.position
        elif isinstance(target_lane, WayPointLane):
            # TODO FIX this!
            return 0.5
        lateral_norm = norm(lateral[0], lateral[1])
        forward_direction = self.heading
        # print(f"Old forward direction: {self.forward_direction}, new heading {self.heading}")
        forward_direction_norm = norm(forward_direction[0], forward_direction[1])
        if not lateral_norm * forward_direction_norm:
            return 0
        cos = (
            (forward_direction[0] * lateral[0] + forward_direction[1] * lateral[1]) /
            (lateral_norm * forward_direction_norm)
        )
        # return cos
        # Normalize to 0, 1
        return clip(cos, -1.0, 1.0) / 2 + 0.5

    def projection(self, vector):
        # Projected to the heading of vehicle
        # forward_vector = self.vehicle.get_forward_vector()
        # forward_old = (forward_vector[0], -forward_vector[1])

        forward = self.heading

        # print(f"[projection] Old forward {forward_old}, new heading {forward}")

        norm_velocity = norm(forward[0], forward[1]) + 1e-6
        project_on_heading = (vector[0] * forward[0] + vector[1] * forward[1]) / norm_velocity

        side_direction = get_vertical_vector(forward)[1]
        side_norm = norm(side_direction[0], side_direction[1]) + 1e-6
        project_on_side = (vector[0] * side_direction[0] + vector[1] * side_direction[1]) / side_norm
        return project_on_heading, project_on_side

    def lane_distance_to(self, vehicle, lane: AbstractLane = None) -> float:
        assert self.routing_localization is not None, "a routing and localization module should be added " \
                                                      "to interact with other vehicles"
        if not vehicle:
            return np.nan
        if not lane:
            lane = self.lane
        return lane.local_coordinates(vehicle.position)[0] - lane.local_coordinates(self.position)[0]

    """-------------------------------------- for vehicle making ------------------------------------------"""

    def _add_chassis(self, pg_physics_world: PGPhysicsWorld):
        para = self.get_config()
        self.LENGTH = self.vehicle_config["vehicle_length"]
        self.WIDTH = self.vehicle_config["vehicle_width"]
        chassis = BaseVehicleNode(BodyName.Base_vehicle, self)
        chassis.setIntoCollideMask(BitMask32.bit(CollisionGroup.EgoVehicle))
        chassis_shape = BulletBoxShape(Vec3(self.WIDTH / 2, self.LENGTH / 2, para[Parameter.vehicle_height] / 2))
        ts = TransformState.makePos(Vec3(0, 0, para[Parameter.chassis_height] * 2))
        chassis.addShape(chassis_shape, ts)
        heading = np.deg2rad(-para[Parameter.heading] - 90)
        chassis.setMass(para[Parameter.mass])
        self.chassis_np = self.node_path.attachNewNode(chassis)
        # not random spawn now
        self.chassis_np.setPos(Vec3(*self.spawn_place, 1))
        self.chassis_np.setQuat(LQuaternionf(math.cos(heading / 2), 0, 0, math.sin(heading / 2)))
        chassis.setDeactivationEnabled(False)
        chassis.notifyCollisions(True)  # advance collision check, do callback in pg_collision_callback
        self.dynamic_nodes.append(chassis)

        chassis_beneath = BulletGhostNode(BodyName.Base_vehicle_beneath)
        chassis_beneath.setIntoCollideMask(BitMask32.bit(CollisionGroup.EgoVehicleBeneath))
        chassis_beneath.addShape(chassis_shape)
        self.chassis_beneath_np = self.chassis_np.attachNewNode(chassis_beneath)
        self.dynamic_nodes.append(chassis_beneath)

        self.system = BulletVehicle(pg_physics_world.dynamic_world, chassis)
        self.system.setCoordinateSystem(ZUp)
        self.dynamic_nodes.append(self.system)  # detach chassis will also detach system, so a waring will generate

        if self.render:
            if self.MODEL is None:
                model_path = 'models/ferra/scene.gltf'
                self.MODEL = self.loader.loadModel(AssetLoader.file_path(model_path))
                self.MODEL.setZ(para[Parameter.vehicle_vis_z])
                self.MODEL.setY(para[Parameter.vehicle_vis_y])
                self.MODEL.setH(para[Parameter.vehicle_vis_h])
                self.MODEL.set_scale(para[Parameter.vehicle_vis_scale])
            self.MODEL.instanceTo(self.chassis_np)
            if self.vehicle_config["random_color"]:
                material = Material()
                material.setBaseColor(
                    (
                        self.panda_color[0] * self.MATERIAL_COLOR_COEFF,
                        self.panda_color[1] * self.MATERIAL_COLOR_COEFF,
                        self.panda_color[2] * self.MATERIAL_COLOR_COEFF, 0.2
                    )
                )
                material.setMetallic(self.MATERIAL_METAL_COEFF)
                material.setSpecular(self.MATERIAL_SPECULAR_COLOR)
                material.setRefractiveIndex(1.5)
                material.setRoughness(self.MATERIAL_ROUGHNESS)
                material.setShininess(self.MATERIAL_SHININESS)
                material.setTwoside(False)
                self.chassis_np.setMaterial(material, True)

    def _create_wheel(self):
        para = self.get_config()
        f_l = para[Parameter.front_tire_longitude]
        r_l = -para[Parameter.rear_tire_longitude]
        lateral = para[Parameter.tire_lateral]
        axis_height = para[Parameter.tire_radius] + 0.05
        radius = para[Parameter.tire_radius]
        wheels = []
        for k, pos in enumerate([Vec3(lateral, f_l, axis_height), Vec3(-lateral, f_l, axis_height),
                                 Vec3(lateral, r_l, axis_height), Vec3(-lateral, r_l, axis_height)]):
            wheel = self._add_wheel(pos, radius, True if k < 2 else False, True if k == 0 or k == 2 else False)
            wheels.append(wheel)
        return wheels

    def _add_wheel(self, pos: Vec3, radius: float, front: bool, left):
        wheel_np = self.node_path.attachNewNode("wheel")
        if self.render:
            # TODO something wrong with the wheel render
            model_path = 'models/yugo/yugotireR.egg' if left else 'models/yugo/yugotireL.egg'
            wheel_model = self.loader.loadModel(AssetLoader.file_path(model_path))
            wheel_model.reparentTo(wheel_np)
            wheel_model.set_scale(1.4, radius / 0.25, radius / 0.25)
        wheel = self.system.create_wheel()
        wheel.setNode(wheel_np.node())
        wheel.setChassisConnectionPointCs(pos)
        wheel.setFrontWheel(front)
        wheel.setWheelDirectionCs(Vec3(0, 0, -1))
        wheel.setWheelAxleCs(Vec3(1, 0, 0))

        # TODO add them to PGConfig in the future
        wheel.setWheelRadius(radius)
        wheel.setMaxSuspensionTravelCm(40)
        wheel.setSuspensionStiffness(30)
        wheel.setWheelsDampingRelaxation(4.8)
        wheel.setWheelsDampingCompression(1.2)
        wheel.setFrictionSlip(self.vehicle_config["wheel_friction"])
        wheel.setRollInfluence(1.5)
        return wheel

    def add_image_sensor(self, name: str, sensor: ImageBuffer):
        self.image_sensors[name] = sensor

    def add_lidar(self, num_lasers=240, distance=50, show_lidar_point=False):
        assert num_lasers > 0
        assert distance > 0
        self.lidar = Lidar(self.pgdrive_engine.render, num_lasers, distance, show_lidar_point)

    def add_routing_localization(self, show_navi_mark: bool = False):
        config = self.vehicle_config
        self.routing_localization = RoutingLocalizationModule(
            self.pgdrive_engine,
            show_navi_mark=show_navi_mark,
            random_navi_mark_color=config["random_navi_mark_color"],
            show_dest_mark=config["show_dest_mark"],
            show_line_to_dest=config["show_line_to_dest"]
        )

    def update_map_info(self, map):
        """
        Update map info after reset()
        :param map: new map
        :return: None
        """
        possible_lanes = ray_localization(
            np.array(self.heading.tolist()), np.array(self.spawn_place), self.pgdrive_engine, return_all_result=True
        )
        possible_lane_indexes = [lane_index for lane, lane_index, dist in possible_lanes]
        try:
            idx = possible_lane_indexes.index(self.vehicle_config["spawn_lane_index"])
        except ValueError:
            lane, new_l_index = possible_lanes[0][:-1]
        else:
            lane, new_l_index = possible_lanes[idx][:-1]
        self.routing_localization.update(map, current_lane_index=new_l_index)
        assert lane is not None, "spawn place is not on road!"
        self.lane_index = new_l_index
        self.lane = lane

    def _state_check(self):
        """
        Check States and filter to update info
        """
        result_1 = self.pgdrive_engine.physics_world.static_world.contactTest(self.chassis_beneath_np.node(), True)
        result_2 = self.pgdrive_engine.physics_world.dynamic_world.contactTest(self.chassis_beneath_np.node(), True)
        contacts = set()
        for contact in result_1.getContacts() + result_2.getContacts():
            node0 = contact.getNode0()
            node1 = contact.getNode1()
            name = [node0.getName(), node1.getName()]
            name.remove(BodyName.Base_vehicle_beneath)
            if name[0] == "Ground" or name[0] == BodyName.Lane:
                continue
            if name[0] == BodyName.Sidewalk:
                self.chassis_np.node().getPythonTag(BodyName.Base_vehicle).crash_sidewalk = True
            elif name[0] == BodyName.White_continuous_line:
                self.chassis_np.node().getPythonTag(BodyName.Base_vehicle).on_white_continuous_line = True
            elif name[0] == BodyName.Yellow_continuous_line:
                self.chassis_np.node().getPythonTag(BodyName.Base_vehicle).on_yellow_continuous_line = True
            elif name[0] == BodyName.Broken_line:
                self.chassis_np.node().getPythonTag(BodyName.Base_vehicle).on_broken_line = True
            contacts.add(name[0])
        if self.render:
            self.render_collision_info(contacts)

    @staticmethod
    def _init_collision_info_render(engine):
        if engine.mode == "onscreen":
            info_np = NodePath("Collision info nodepath")
            info_np.reparentTo(engine.aspect2d)
        else:
            info_np = None
        return info_np

    def render_collision_info(self, contacts):
        contacts = sorted(list(contacts), key=lambda c: COLLISION_INFO_COLOR[COLOR[c]][0])
        text = contacts[0] if len(contacts) != 0 else None
        if text is None:
            text = "Normal" if time.time(
            ) - self.pgdrive_engine._episode_start_time > 10 else "Press H to see help message"
            self.render_banner(text, COLLISION_INFO_COLOR["green"][1])
        else:
            if text == BodyName.Base_vehicle_beneath:
                text = BodyName.Traffic_vehicle
            self.render_banner(text, COLLISION_INFO_COLOR[COLOR[text]][1])

    def render_banner(self, text, color=COLLISION_INFO_COLOR["green"][1]):
        """
        Render the banner in the left bottom corner.
        """
        if self.collision_info_np is None:
            return
        if self.current_banner is not None:
            self.current_banner.detachNode()
        if text in self.collision_banners:
            self.collision_banners[text].reparentTo(self.collision_info_np)
            self.current_banner = self.collision_banners[text]
        else:
            new_banner = NodePath(TextNode("collision_info:{}".format(text)))
            self.collision_banners[text] = new_banner
            text_node = new_banner.node()
            text_node.setCardColor(color)
            text_node.setText(text)
            text_node.setCardActual(-5 * self.pgdrive_engine.w_scale, 5.1 * self.pgdrive_engine.w_scale, -0.3, 1)
            text_node.setCardDecal(True)
            text_node.setTextColor(1, 1, 1, 1)
            text_node.setAlign(TextNode.A_center)
            new_banner.setScale(0.05)
            new_banner.setPos(-0.75 * self.pgdrive_engine.w_scale, 0, -0.8 * self.pgdrive_engine.h_scale)
            new_banner.reparentTo(self.collision_info_np)
            self.current_banner = new_banner

    def destroy(self):
        self.chassis_np.node().getPythonTag(BodyName.Base_vehicle).destroy()
        if self.chassis_np.node() in self.dynamic_nodes:
            self.dynamic_nodes.remove(self.chassis_np.node())
        super(BaseVehicle, self).destroy()
        self.pgdrive_engine.physics_world.dynamic_world.clearContactAddedCallback()
        self.routing_localization.destroy()
        self.routing_localization = None

        if self.side_detector is not None:
            self.side_detector.destroy()

        if self.lane_line_detector is not None:
            self.lane_line_detector.destroy()

        self.side_detector = None
        self.lane_line_detector = None

        if self.lidar is not None:
            self.lidar.destroy()
            self.lidar = None
        if len(self.image_sensors) != 0:
            for sensor in self.image_sensors.values():
                sensor.destroy()
        self.image_sensors = None
        if self.vehicle_panel is not None:
            self.vehicle_panel.destroy()
        self.pgdrive_engine = None

    def set_position(self, position, height=0.4):
        """
        Should only be called when restore traffic from episode data
        :param position: 2d array or list
        :return: None
        """
        self.chassis_np.setPos(panda_position(position, height))

    def set_heading(self, heading_theta) -> None:
        """
        Should only be called when restore traffic from episode data
        :param heading_theta: float in rad
        :return: None
        """
        self.chassis_np.setH((panda_heading(heading_theta) * 180 / np.pi) - 90)

    def get_state(self):
        final_road = self.routing_localization.final_road
        return {
            "heading": self.heading_theta,
            "position": self.position.tolist(),
            "done": self.crash_vehicle or self.out_of_route or self.crash_sidewalk or not self.on_lane,
            "speed": self.speed,
            "spawn_road": self.vehicle_config["spawn_lane_index"][:-1],
            "destination": (final_road.start_node, final_road.end_node)
        }

    def set_state(self, state: dict):
        self.set_heading(state["heading"])
        self.set_position(state["position"])
        self._replay_done = state["done"]
        self.set_position(state["position"], height=0.28)

    def _update_overtake_stat(self):
        if self.vehicle_config["overtake_stat"]:
            surrounding_vs = self.lidar.get_surrounding_vehicles()
            routing = self.routing_localization
            ckpt_idx = routing._target_checkpoints_index
            for surrounding_v in surrounding_vs:
                if surrounding_v.lane_index[:-1] == (routing.checkpoints[ckpt_idx[0]], routing.checkpoints[ckpt_idx[1]
                                                                                                           ]):
                    if self.lane.local_coordinates(self.position)[0] - \
                            self.lane.local_coordinates(surrounding_v.position)[0] < 0:
                        self.front_vehicles.add(surrounding_v)
                        if surrounding_v in self.back_vehicles:
                            self.back_vehicles.remove(surrounding_v)
                    else:
                        self.back_vehicles.add(surrounding_v)
        return {"overtake_vehicle_num": self.get_overtake_num()}

    def get_overtake_num(self):
        return len(self.front_vehicles.intersection(self.back_vehicles))

    @classmethod
    def get_action_space_before_init(cls, extra_action_dim: int = 0):
        return gym.spaces.Box(-1.0, 1.0, shape=(2 + extra_action_dim, ), dtype=np.float32)

    def remove_display_region(self):
        if self.render:
            self.vehicle_panel.remove_display_region()
            self.vehicle_panel.buffer.set_active(False)
            self.collision_info_np.detachNode()
            self.routing_localization._arrow_node_path.detachNode()
        for sensor in self.image_sensors.values():
            sensor.remove_display_region()
            sensor.buffer.set_active(False)

    def add_to_display(self):
        if self.render:
            self.vehicle_panel.add_to_display(self.vehicle_panel.default_region)
            self.vehicle_panel.buffer.set_active(True)
            self.collision_info_np.reparentTo(self.pgdrive_engine.aspect2d)
            self.routing_localization._arrow_node_path.reparentTo(self.pgdrive_engine.aspect2d)
        for sensor in self.image_sensors.values():
            sensor.add_to_display(sensor.default_region)
            sensor.buffer.set_active(True)

    def __del__(self):
        super(BaseVehicle, self).__del__()
        self.pgdrive_engine = None
        self.lidar = None
        self.mini_map = None
        self.rgb_cam = None
        self.routing_localization = None
        self.wheels = None

    @property
    def arrive_destination(self):
        long, lat = self.routing_localization.final_lane.local_coordinates(self.position)
        flag = (
            self.routing_localization.final_lane.length - 5 < long < self.routing_localization.final_lane.length + 5
        ) and (
            self.routing_localization.get_current_lane_width() / 2 >= lat >=
            (0.5 - self.routing_localization.get_current_lane_num()) *
            self.routing_localization.get_current_lane_width()
        )
        return flag

    @property
    def crash_vehicle(self):
        return self.chassis_np.node().getPythonTag(BodyName.Base_vehicle).crash_vehicle

    @property
    def crash_object(self):
        return self.chassis_np.node().getPythonTag(BodyName.Base_vehicle).crash_object

    @property
    def crash_sidewalk(self):
        return self.chassis_np.node().getPythonTag(BodyName.Base_vehicle).crash_sidewalk

    @property
    def on_yellow_continuous_line(self):
        return self.chassis_np.node().getPythonTag(BodyName.Base_vehicle).on_yellow_continuous_line

    @property
    def on_white_continuous_line(self):
        return self.chassis_np.node().getPythonTag(BodyName.Base_vehicle).on_white_continuous_line

    @property
    def on_broken_line(self):
        return self.chassis_np.node().getPythonTag(BodyName.Base_vehicle).on_broken_line

    def set_static(self, flag):
        self.chassis_np.node().setStatic(flag)

    @property
    def crash_building(self):
        return self.chassis_np.node().getPythonTag(BodyName.Base_vehicle).crash_building

    @property
    def reference_lanes(self):
        return self.routing_localization.current_ref_lanes

    def set_wheel_friction(self, new_friction):
        raise DeprecationWarning("Bug exists here")
        for wheel in self.wheels:
            wheel.setFrictionSlip(new_friction)

    @property
    def overspeed(self):
        return True if self.lane.speed_limit < self.speed else False

    @property
    def replay_done(self):
        return self._replay_done if hasattr(self, "_replay_done") else (
            self.crash_building or self.crash_vehicle or
            # self.on_white_continuous_line or
            self.on_yellow_continuous_line
        )<|MERGE_RESOLUTION|>--- conflicted
+++ resolved
@@ -1,9 +1,4 @@
 import math
-<<<<<<< HEAD
-from pgdrive.scene_creator.lane.waypoint_lane import WayPointLane
-from pgdrive.utils.engine_utils import get_pgdrive_engine
-=======
->>>>>>> 577f8c80
 import time
 from collections import deque
 from typing import Union, Optional
@@ -18,12 +13,14 @@
 from pgdrive.engine.asset_loader import AssetLoader
 from pgdrive.engine.core.image_buffer import ImageBuffer
 from pgdrive.engine.core.pg_physics_world import PGPhysicsWorld
+from pgdrive.engine.physics_node import BaseVehicleNode
+from pgdrive.scene_creator.base_object import BaseObject
 from pgdrive.scene_creator.lane.abs_lane import AbstractLane
 from pgdrive.scene_creator.lane.circular_lane import CircularLane
 from pgdrive.scene_creator.lane.straight_lane import StraightLane
+from pgdrive.scene_creator.lane.waypoint_lane import WayPointLane
 from pgdrive.scene_creator.map.base_map import BaseMap
 from pgdrive.scene_creator.road.road import Road
-from pgdrive.engine.physics_node import BaseVehicleNode
 from pgdrive.scene_creator.vehicle_module import Lidar, MiniMap
 from pgdrive.scene_creator.vehicle_module.depth_camera import DepthCamera
 from pgdrive.scene_creator.vehicle_module.distance_detector import SideDetector, LaneLineDetector
@@ -32,13 +29,8 @@
 from pgdrive.scene_creator.vehicle_module.vehicle_panel import VehiclePanel
 from pgdrive.utils import get_np_random, PGConfig, safe_clip_for_small_array, PGVector
 from pgdrive.utils.coordinates_shift import panda_position, pgdrive_position, panda_heading, pgdrive_heading
-<<<<<<< HEAD
-from pgdrive.scene_creator.base_object import BaseObject
-=======
 from pgdrive.utils.engine_utils import get_pgdrive_engine
->>>>>>> 577f8c80
 from pgdrive.utils.math_utils import get_vertical_vector, norm, clip
-from pgdrive.utils.object import Object
 from pgdrive.utils.pg_space import PGSpace, Parameter, VehicleParameterSpace
 from pgdrive.utils.scene_utils import ray_localization
 
@@ -70,12 +62,12 @@
     MATERIAL_SPECULAR_COLOR = (3, 3, 3, 3)
 
     def __init__(
-        self,
-        vehicle_config: Union[dict, PGConfig] = None,
-        physics_config: dict = None,
-        name: str = None,
-        am_i_the_special_one=False,
-        random_seed=None,
+            self,
+            vehicle_config: Union[dict, PGConfig] = None,
+            physics_config: dict = None,
+            name: str = None,
+            am_i_the_special_one=False,
+            random_seed=None,
     ):
         """
         This Vehicle Config is different from self.get_config(), and it is used to define which modules to use, and
@@ -486,8 +478,8 @@
         if not lateral_norm * forward_direction_norm:
             return 0
         cos = (
-            (forward_direction[0] * lateral[0] + forward_direction[1] * lateral[1]) /
-            (lateral_norm * forward_direction_norm)
+                (forward_direction[0] * lateral[0] + forward_direction[1] * lateral[1]) /
+                (lateral_norm * forward_direction_norm)
         )
         # return cos
         # Normalize to 0, 1
@@ -796,7 +788,7 @@
             ckpt_idx = routing._target_checkpoints_index
             for surrounding_v in surrounding_vs:
                 if surrounding_v.lane_index[:-1] == (routing.checkpoints[ckpt_idx[0]], routing.checkpoints[ckpt_idx[1]
-                                                                                                           ]):
+                ]):
                     if self.lane.local_coordinates(self.position)[0] - \
                             self.lane.local_coordinates(surrounding_v.position)[0] < 0:
                         self.front_vehicles.add(surrounding_v)
@@ -811,7 +803,7 @@
 
     @classmethod
     def get_action_space_before_init(cls, extra_action_dim: int = 0):
-        return gym.spaces.Box(-1.0, 1.0, shape=(2 + extra_action_dim, ), dtype=np.float32)
+        return gym.spaces.Box(-1.0, 1.0, shape=(2 + extra_action_dim,), dtype=np.float32)
 
     def remove_display_region(self):
         if self.render:
@@ -846,12 +838,12 @@
     def arrive_destination(self):
         long, lat = self.routing_localization.final_lane.local_coordinates(self.position)
         flag = (
-            self.routing_localization.final_lane.length - 5 < long < self.routing_localization.final_lane.length + 5
-        ) and (
-            self.routing_localization.get_current_lane_width() / 2 >= lat >=
-            (0.5 - self.routing_localization.get_current_lane_num()) *
-            self.routing_localization.get_current_lane_width()
-        )
+                       self.routing_localization.final_lane.length - 5 < long < self.routing_localization.final_lane.length + 5
+               ) and (
+                       self.routing_localization.get_current_lane_width() / 2 >= lat >=
+                       (0.5 - self.routing_localization.get_current_lane_num()) *
+                       self.routing_localization.get_current_lane_width()
+               )
         return flag
 
     @property
@@ -901,7 +893,7 @@
     @property
     def replay_done(self):
         return self._replay_done if hasattr(self, "_replay_done") else (
-            self.crash_building or self.crash_vehicle or
-            # self.on_white_continuous_line or
-            self.on_yellow_continuous_line
+                self.crash_building or self.crash_vehicle or
+                # self.on_white_continuous_line or
+                self.on_yellow_continuous_line
         )