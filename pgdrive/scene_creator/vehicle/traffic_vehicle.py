--- conflicted
+++ resolved
@@ -1,11 +1,4 @@
 from typing import Union
-<<<<<<< HEAD
-
-from pgdrive.engine.physics_node import TrafficVehicleNode
-from pgdrive.utils.engine_utils import get_pgdrive_engine
-import math
-=======
->>>>>>> 577f8c80
 
 import numpy as np
 from panda3d.bullet import BulletBoxShape
@@ -13,20 +6,14 @@
 
 from pgdrive.constants import BodyName, CollisionGroup
 from pgdrive.engine.asset_loader import AssetLoader
+from pgdrive.engine.physics_node import TrafficVehicleNode
+from pgdrive.scene_creator.base_object import BaseObject
 from pgdrive.scene_creator.highway_vehicle.behavior import IDMVehicle
 from pgdrive.scene_creator.lane.circular_lane import CircularLane
 from pgdrive.scene_creator.lane.straight_lane import StraightLane
 from pgdrive.scene_managers.traffic_manager import TrafficManager
-<<<<<<< HEAD
-from pgdrive.engine.asset_loader import AssetLoader
-from pgdrive.utils.coordinates_shift import panda_position, panda_heading
-from pgdrive.scene_creator.base_object import BaseObject
-from pgdrive.utils.scene_utils import ray_localization
-=======
 from pgdrive.utils.coordinates_shift import panda_position, panda_heading
 from pgdrive.utils.engine_utils import get_pgdrive_engine
-from pgdrive.utils.object import Object
->>>>>>> 577f8c80
 
 
 class PGTrafficVehicle(BaseObject):
@@ -181,14 +168,14 @@
 
     @classmethod
     def create_random_traffic_vehicle(
-        cls,
-        index: int,
-        traffic_mgr: TrafficManager,
-        lane: Union[StraightLane, CircularLane],
-        longitude: float,
-        random_seed=None,
-        enable_lane_change: bool = True,
-        enable_respawn=False
+            cls,
+            index: int,
+            traffic_mgr: TrafficManager,
+            lane: Union[StraightLane, CircularLane],
+            longitude: float,
+            random_seed=None,
+            enable_lane_change: bool = True,
+            enable_respawn=False
     ):
         v = IDMVehicle.create_random(traffic_mgr, lane, longitude, random_seed=random_seed)
         v.enable_lane_change = enable_lane_change
