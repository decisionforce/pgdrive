--- conflicted
+++ resolved
@@ -15,7 +15,6 @@
 from pgdrive.scene_creator.lane.straight_lane import StraightLane
 from pgdrive.scene_creator.road.road import Road
 from pgdrive.scene_creator.road.road_network import RoadNetwork
-from pgdrive.utils import random_string
 from pgdrive.utils.asset_loader import AssetLoader
 from pgdrive.utils.coordinates_shift import panda_position
 from pgdrive.utils.element import Element
@@ -29,12 +28,10 @@
     Positive_road is right road, and Negative road is left road on which cars drive in reverse direction
     BlockSocket is a part of block used to connect other blocks
     """
-
     def __init__(self, positive_road: Road, negative_road: Road = None):
         self.positive_road = positive_road
         self.negative_road = negative_road if negative_road else None
         self.index = None
-        self.unique_id = random_string()
 
     def set_index(self, block_name: str, index: int):
         self.index = self.get_real_index(block_name, index)
@@ -59,7 +56,6 @@
     When single-direction block created, road_2 in block socket is useless.
     But it's helpful when a town is created.
     """
-
     def __init__(self, block_index: int, pre_block_socket: BlockSocket, global_network: RoadNetwork, random_seed):
         super(Block, self).__init__(random_seed)
         # block information
@@ -82,11 +78,7 @@
         self._reborn_roads = []
 
         # own sockets, one block derives from a socket, but will have more sockets to connect other blocks
-<<<<<<< HEAD
-        self._sockets = dict()
-=======
         self._sockets = OrderedDict()
->>>>>>> aae5dbfc
 
         # used to connect previous blocks, save its info here
         self.pre_block_socket = pre_block_socket
@@ -143,13 +135,6 @@
         self.number_of_sample_trial += 1
         self._clear_topology()
         no_cross = self._try_plug_into_previous_block()
-<<<<<<< HEAD
-        for i, s in enumerate(self._sockets.values()):
-            s.index = i
-
-        # self._global_network += self.block_network
-=======
->>>>>>> aae5dbfc
         self._global_network.add(self.block_network)
 
         return no_cross
@@ -394,14 +379,14 @@
         body_np.setQuat(LQuaternionf(numpy.cos(theta / 2), 0, 0, numpy.sin(theta / 2)))
 
     def _add_lane_line2bullet(
-            self,
-            lane_start,
-            lane_end,
-            middle,
-            parent_np: NodePath,
-            color: Vec4,
-            line_type: LineType,
-            straight_stripe=False
+        self,
+        lane_start,
+        lane_end,
+        middle,
+        parent_np: NodePath,
+        color: Vec4,
+        line_type: LineType,
+        straight_stripe=False
     ):
         length = norm(lane_end[0] - lane_start[0], lane_end[1] - lane_start[1])
         if length <= 0:
@@ -559,13 +544,8 @@
         positive_road = Road(road.start_node, road.end_node)
         return BlockSocket(positive_road, -positive_road)
 
-<<<<<<< HEAD
-    def get_socket_ids(self):
-        return list(self._sockets.keys())
-=======
     def get_socket_indices(self):
         return list(self._sockets.keys())
 
     def get_socket_list(self):
-        return list(self._sockets.values())
->>>>>>> aae5dbfc
+        return list(self._sockets.values())