from typing import Union

import numpy as np
from panda3d.bullet import BulletWorld, BulletRigidBodyNode, BulletBoxShape
from panda3d.core import BitMask32, TransformState, Point3, NodePath, Vec3

from pgdrive.pg_config.body_name import BodyName
from pgdrive.scene_creator.highway_vehicle.behavior import IDMVehicle
from pgdrive.scene_creator.lanes.circular_lane import CircularLane
from pgdrive.scene_creator.lanes.straight_lane import StraightLane
from pgdrive.scene_manager.traffic_manager import TrafficManager
from pgdrive.utils import get_np_random
from pgdrive.utils.asset_loader import AssetLoader
from pgdrive.utils.element import DynamicElement


class PgTrafficVehicleNode(BulletRigidBodyNode):

    # for lidar detection and other purposes
    def __init__(self, node_name, kinematics_model: IDMVehicle):
        BulletRigidBodyNode.__init__(self, node_name)
        PgTrafficVehicleNode.setPythonTag(self, BodyName.Traffic_vehicle, self)
        self.kinematic_model = kinematics_model

    def reset(self, kinematics_model):
        self.kinematic_model = IDMVehicle.create_from(kinematics_model)


class PgTrafficVehicle(DynamicElement):
    COLLISION_MASK = 4
    HEIGHT = 2
    path = None
    model_collection = {}  # save memory, load model once

    def __init__(self, index: int, kinematic_model: IDMVehicle, enable_reborn: bool = False, np_random=None):
        """
        A traffic vehicle class.
        :param index: Each Traffic vehicle has an unique index, and the name of this vehicle will contain this index
        :param kinematic_model: IDM Model or other models
        :param enable_reborn: It will be generated at the born place again when arriving at the destination
        :param np_random: Random Engine
        """
        super(PgTrafficVehicle, self).__init__()
        self.vehicle_node = PgTrafficVehicleNode(BodyName.Traffic_vehicle, IDMVehicle.create_from(kinematic_model))
        chassis_shape = BulletBoxShape(Vec3(kinematic_model.LENGTH / 2, kinematic_model.WIDTH / 2, self.HEIGHT / 2))
        self.index = index
        self.vehicle_node.addShape(chassis_shape, TransformState.makePos(Point3(0, 0, self.HEIGHT / 2 + 0.2)))
        self.vehicle_node.setMass(800.0)
        self.vehicle_node.setIntoCollideMask(BitMask32.bit(self.COLLISION_MASK))
        self.vehicle_node.setKinematic(False)
        self.vehicle_node.setStatic(True)
        self._initial_state = kinematic_model if enable_reborn else None
        self.bullet_nodes.append(self.vehicle_node)
        self.node_path = NodePath(self.vehicle_node)
        self.out_of_road = False

        np_random = np_random or get_np_random()
        [path, scale, zoffset, H] = self.path[np_random.randint(0, len(self.path))]
        if self.render:
            if path not in PgTrafficVehicle.model_collection:
                carNP = self.loader.loadModel(AssetLoader.file_path(AssetLoader.asset_path, "models", path))
                PgTrafficVehicle.model_collection[path] = carNP
            else:
                carNP = PgTrafficVehicle.model_collection[path]
            carNP.setScale(scale)

            if path == 'new/lada/scene.gltf':
                carNP.setY(-13.5)
                carNP.setX(1)
            if path == 'new/cp/scene.gltf':
                print('fic')

            carNP.setH(H)
            carNP.setZ(zoffset)

            carNP.instanceTo(self.node_path)
        self.step(1e-1)
        # self.carNP.setQuat(LQuaternionf(np.cos(-1 * np.pi / 4), 0, 0, np.sin(-1 * np.pi / 4)))

    def prepare_step(self):
        self.vehicle_node.kinematic_model.act()

    def step(self, dt):
        self.vehicle_node.kinematic_model.step(dt)
        position = (self.vehicle_node.kinematic_model.position[0], -self.vehicle_node.kinematic_model.position[1], 0)
        self.node_path.setPos(position)
        heading = np.rad2deg(-self.vehicle_node.kinematic_model.heading)
        self.node_path.setH(heading)

    def update_state(self):
        self.vehicle_node.kinematic_model.on_state_update()
        self.out_of_road = not self.vehicle_node.kinematic_model.lane.on_lane(
            self.vehicle_node.kinematic_model.position, margin=2
        )

    def need_remove(self):
        if self._initial_state is not None:
            self.vehicle_node.reset(self._initial_state)
            self.out_of_road = False
            return False
        else:
            self.vehicle_node.clearTag(BodyName.Traffic_vehicle)
            self.node_path.removeNode()
            return True

    def destroy(self, pg_world: BulletWorld):
        self.vehicle_node.clearTag(BodyName.Traffic_vehicle)
        super(PgTrafficVehicle, self).destroy(pg_world)

    def get_name(self):
        return self.vehicle_node.getName() + "_" + str(self.index)

    def set_position(self, position):
        """
        Should only be called when restore traffic from episode data
        :param position: 2d array or list
        :return: None
        """
        self.node_path.setPos(Vec3(position[0], -position[1], 0))

    def set_heading(self, heading_theta) -> None:
        """
        Should only be called when restore traffic from episode data
        :param heading_theta: float in rad
        :return: None
        """
        self.node_path.setH((-heading_theta * 180 / np.pi))

    def get_state(self):
<<<<<<< HEAD
        return {"heading": self.heading, "position": self.position, "done": self.out_of_road}

    def set_state(self, state: dict):
        self.set_heading(state["heading"])
        self.set_position(state["position"])

    @property
    def heading(self):
        return self.vehicle_node.kinematic_model.heading

    @property
    def position(self):
        return self.vehicle_node.kinematic_model.position.tolist()
=======
        return {
            "heading": self.vehicle_node.kinematic_model.heading,
            "position": self.vehicle_node.kinematic_model.position.tolist(),
            "done": self.out_of_road
        }
>>>>>>> 838b36b8

    @classmethod
    def create_random_traffic_vehicle(
        cls,
        index: int,
        traffic_mgr: TrafficManager,
        lane: Union[StraightLane, CircularLane],
        longitude: float,
        seed=None,
        enable_lane_change: bool = True,
        enable_reborn=False
    ):
        v = IDMVehicle.create_random(traffic_mgr, lane, longitude, random_seed=seed)
        v.enable_lane_change = enable_lane_change
        return cls(index, v, enable_reborn, np_random=v.np_random)

    @classmethod
    def create_traffic_vehicle_from_config(cls, traffic_mgr: TrafficManager, config: dict):
        v = IDMVehicle(traffic_mgr, config["position"], config["heading"], np_random=np.random.RandomState())
        print(config)
        return cls(config["index"], v)

    def __del__(self):
        self.vehicle_node.clearTag(BodyName.Traffic_vehicle)
        super(PgTrafficVehicle, self).__del__()<|MERGE_RESOLUTION|>--- conflicted
+++ resolved
@@ -127,7 +127,6 @@
         self.node_path.setH((-heading_theta * 180 / np.pi))
 
     def get_state(self):
-<<<<<<< HEAD
         return {"heading": self.heading, "position": self.position, "done": self.out_of_road}
 
     def set_state(self, state: dict):
@@ -141,24 +140,17 @@
     @property
     def position(self):
         return self.vehicle_node.kinematic_model.position.tolist()
-=======
-        return {
-            "heading": self.vehicle_node.kinematic_model.heading,
-            "position": self.vehicle_node.kinematic_model.position.tolist(),
-            "done": self.out_of_road
-        }
->>>>>>> 838b36b8
 
     @classmethod
     def create_random_traffic_vehicle(
-        cls,
-        index: int,
-        traffic_mgr: TrafficManager,
-        lane: Union[StraightLane, CircularLane],
-        longitude: float,
-        seed=None,
-        enable_lane_change: bool = True,
-        enable_reborn=False
+            cls,
+            index: int,
+            traffic_mgr: TrafficManager,
+            lane: Union[StraightLane, CircularLane],
+            longitude: float,
+            seed=None,
+            enable_lane_change: bool = True,
+            enable_reborn=False
     ):
         v = IDMVehicle.create_random(traffic_mgr, lane, longitude, random_seed=seed)
         v.enable_lane_change = enable_lane_change
