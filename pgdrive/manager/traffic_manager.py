--- conflicted
+++ resolved
@@ -105,22 +105,13 @@
         :param dt: Decision keeping time
         :return: None
         """
-<<<<<<< HEAD
-        pass
-        # dt = self.engine.world_config["physics_world_step_size"]
+        # dt = self.engine.global_config["physics_world_step_size"]
         # dt /= 3.6  # 1m/s = 3.6km/h
         # for v in self._traffic_vehicles:
-            # p = self.engine.policy_manager.get_policy(v.name)
-            # action = p.step(dt)
-            # v.step(dt, action)
-=======
-        dt = self.engine.global_config["physics_world_step_size"]
-        dt /= 3.6  # 1m/s = 3.6km/h
-        for v in self._traffic_vehicles:
-            p = self.engine.policy_manager.get_policy(v.name)
-            action = p.step(dt)
-            v.step(dt, action)
->>>>>>> dd539087
+        #     p = self.engine.policy_manager.get_policy(v.name)
+        #     action = p.step(dt)
+        #     v.step(dt, action)
+        pass
 
     def after_step(self):
         """
