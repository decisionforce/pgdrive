--- conflicted
+++ resolved
@@ -2,14 +2,7 @@
 
 import numpy as np
 from pgdrive.envs.pgdrive_env import PGDriveEnv
-<<<<<<< HEAD
 from pgdrive.pg_config import PgConfig
-from pgdrive.utils import setup_logger
-
-setup_logger(True)
-=======
-from pgdrive.pg_config.pg_config import PgConfig
->>>>>>> dd9eb43e
 
 
 class ChangeDensityEnv(PGDriveEnv):
