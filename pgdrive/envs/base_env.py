import copy
import os.path as osp
import time
from typing import Union, Dict, AnyStr, Optional, Tuple

import gym
import numpy as np
from panda3d.core import PNMImage

from pgdrive.constants import RENDER_MODE_NONE, DEFAULT_AGENT
from pgdrive.obs.observation_type import ObservationType
from pgdrive.scene_creator.vehicle.base_vehicle import BaseVehicle
from pgdrive.scene_manager.scene_manager import SceneManager
from pgdrive.utils import PGConfig, merge_dicts
from pgdrive.world.pg_world import PGWorld

pregenerated_map_file = osp.join(osp.dirname(osp.dirname(osp.abspath(__file__))), "assets", "maps", "PGDrive-maps.json")

BASE_DEFAULT_CONFIG = dict(
    # ===== Generalization =====
    start_seed=0,
    environment_num=1,

    # ===== Action =====
    decision_repeat=5,

    # ===== Rendering =====
    use_render=False,  # pop a window to render or not
    # force_fps=None,
    debug=False,
    fast=False,  # disable compression if you wish to launch the window quicker.
    cull_scene=True,  # only for debug use
    manual_control=False,
    controller="keyboard",  # "joystick" or "keyboard"
    use_chase_camera=True,
    use_chase_camera_follow_lane=False,  # If true, then vision would be more stable.
    camera_height=1.8,

    # ===== Others =====
    pg_world_config=dict(
        window_size=(1200, 900),  # width, height
        physics_world_step_size=2e-2,
        show_fps=True,

        # show message when render is called
        onscreen_message=True,

        # limit the render fps
        # Press "f" to switch FPS, this config is deprecated!
        # force_fps=None,

        # only render physics world without model, a special debug option
        debug_physics_world=False,

        # set to true only when on headless machine and use rgb image!!!!!!
        headless_image=False,

        # turn on to profile the efficiency
        pstats=False,

        # The maximum distance used in PGLOD. Set to None will use the default values.
        max_distance=None,

        # Force to generate objects in the left lane.
        _debug_crash_object=False
    ),
    record_episode=False,
)


class BasePGDriveEnv(gym.Env):
    DEFAULT_AGENT = DEFAULT_AGENT

    @classmethod
    def default_config(cls) -> "PGConfig":
        return PGConfig(BASE_DEFAULT_CONFIG)

    # ===== Intialization =====
    def __init__(self, config: dict = None):
        self.default_config_copy = PGConfig(self.default_config(), unchangeable=True)
        merged_config = self._process_extra_config(config)
        self.config = self._post_process_config(merged_config)

        self.num_agents = self.config["num_agents"]
        assert isinstance(self.num_agents, int) and self.num_agents > 0

        # observation and action space
        self.observations = self._get_observations()
        self.observation_space = self._get_observation_space()
        self.action_space = self._get_action_space()

        # map setting
        self.start_seed = self.config["start_seed"]
        self.env_num = self.config["environment_num"]

        # lazy initialization, create the main vehicle in the lazy_init() func
        self.pg_world: Optional[PGWorld] = None
        self.scene_manager: Optional[SceneManager] = None
        self.main_camera = None
        self.controller = None
        self.restored_maps = dict()
        self.episode_steps = 0

        self.maps = {_seed: None for _seed in range(self.start_seed, self.start_seed + self.env_num)}
        self.current_seed = self.start_seed
        self.current_map = None

        self.vehicles = dict()
        self.done_vehicles = dict()
        self.dones = None

    def _process_extra_config(self, config: Union[dict, "PGConfig"]) -> "PGConfig":
        """Check, update, sync and overwrite some config."""
        return config

    def _post_process_config(self, config):
        """Add more special process to merged config"""
        return config

    def _get_observations(self) -> Dict[str, "ObservationType"]:
        raise NotImplementedError()

    def _get_observation_space(self) -> gym.Space:
        ret = gym.spaces.Dict({v_id: obs.observation_space for v_id, obs in self.observations.items()})
        if self.num_agents == 1:
            ret = next(iter((ret.spaces.values())))
        return ret

    def _get_action_space(self) -> gym.Space:
        ret = gym.spaces.Dict({v_id: BaseVehicle.get_action_space_before_init() for v_id in self.observations.keys()})
        if self.num_agents == 1:
            ret = next(iter((ret.spaces.values())))
        return ret

    def _setup_pg_world(self) -> "PGWorld":
        pg_world = PGWorld(self.config["pg_world_config"])
        return pg_world

    def _get_scene_manager(self) -> "SceneManager":
        traffic_config = {"traffic_mode": self.config["traffic_mode"], "random_traffic": self.config["random_traffic"]}
        return SceneManager(self.pg_world, traffic_config, self.config["record_episode"], self.config["cull_scene"])

    def lazy_init(self):
        """
        Only init once in runtime, variable here exists till the close_env is called
        :return: None
        """
        # It is the true init() func to create the main vehicle and its module
        if self.pg_world is not None:
            return

        # init world
        self.pg_world = self._setup_pg_world()

        # init traffic manager
        self.scene_manager = self._get_scene_manager()

        # init vehicle
        self.vehicles = self._get_vehicles()

        # other optional initialization
        self._after_lazy_init()

    def _get_vehicles(self):
        return {self.DEFAULT_AGENT: BaseVehicle(self.pg_world, self.config["vehicle_config"])}

    def _after_lazy_init(self):
        pass

    # ===== Run-time =====
    def step(self, actions: Union[np.ndarray, Dict[AnyStr, np.ndarray]]):
        self.episode_steps += 1
        actions, action_infos = self._preprocess_actions(actions)
        step_infos = self._step_simulator(actions, action_infos)
        o, r, d, i = self._get_step_return(actions, step_infos)
        return o, copy.deepcopy(r), copy.deepcopy(d), copy.deepcopy(i)

    def _preprocess_actions(self, actions: Union[np.ndarray, Dict[AnyStr, np.ndarray]]) \
            -> Tuple[Union[np.ndarray, Dict[AnyStr, np.ndarray]], Dict]:
        raise NotImplementedError()

    def _step_simulator(self, actions, action_infos):
        # Note that we use shallow update for info dict in this function! This will accelerate system.
        scene_manager_infos = self.scene_manager.prepare_step(actions)
        action_infos = merge_dicts(action_infos, scene_manager_infos, allow_new_keys=True, without_copy=True)

        # step all entities
        self.scene_manager.step(self.config["decision_repeat"])

        # update states, if restore from episode data, position and heading will be force set in update_state() function
        scene_manager_step_infos = self.scene_manager.update_state()
        action_infos = merge_dicts(action_infos, scene_manager_step_infos, allow_new_keys=True, without_copy=True)
        return action_infos

    def _get_step_return(self, actions, step_infos):
        """Return a tuple of obs, reward, dones, infos"""
        raise NotImplementedError()

    def reward_function(self, vehicle_id: str) -> Tuple[float, Dict]:
        """
        Override this func to get a new reward function
        :param vehicle_id: name of this base vehicle
        :return: reward, reward info
        """
        raise NotImplementedError()

    def cost_function(self, vehicle_id: str) -> Tuple[float, Dict]:
        raise NotImplementedError()

    def done_function(self, vehicle_id: str) -> Tuple[bool, Dict]:
        raise NotImplementedError()

    def render(self, mode='human', text: Optional[Union[dict, str]] = None) -> Optional[np.ndarray]:
        """
        This is a pseudo-render function, only used to update onscreen message when using panda3d backend
        :param mode: 'rgb'/'human'
        :param text:text to show
        :return: when mode is 'rgb', image array is returned
        """
        assert self.config["use_render"] or self.pg_world.mode != RENDER_MODE_NONE, (
            "render is off now, can not render"
        )
        self.pg_world.render_frame(text)
        if mode != "human" and self.config["use_image"]:
            # fetch img from img stack to be make this func compatible with other render func in RL setting
            return self.vehicle.observations.img_obs.get_image()

        if mode == "rgb_array" and self.config["use_render"]:
            if not hasattr(self, "_temporary_img_obs"):
                from pgdrive.obs.observation_type import ImageObservation
                image_source = "rgb_cam"
                assert len(self.vehicles) == 1, "Multi-agent not supported yet!"
                self.temporary_img_obs = ImageObservation(
                    self.vehicles[DEFAULT_AGENT].vehicle_config, image_source, False
                )
            else:
                raise ValueError("Not implemented yet!")
            self.temporary_img_obs.observe(self.vehicles[DEFAULT_AGENT].image_sensors[image_source])
            return self.temporary_img_obs.get_image()

        # logging.warning("You do not set 'use_image' or 'use_image' to True, so no image will be returned!")
        return None

    def reset(self, episode_data: dict = None, force_seed: Union[None, int] = None):
        """
        Reset the env, scene can be restored and replayed by giving episode_data
        Reset the environment or load an episode from episode data to recover is
        :param episode_data: Feed the episode data to replay an episode
        :param force_seed: The seed to set the env.
        :return: None
        """
        self.lazy_init()  # it only works the first time when reset() is called to avoid the error when render
        self.pg_world.clear_world()
        self._update_map(episode_data, force_seed)

        self._reset_vehicles()

        self.dones = {agent_id: False for agent_id in self.vehicles.keys()}
        self.episode_steps = 0

        # generate new traffic according to the map
        self.scene_manager.reset(
            self.current_map,
            self.vehicles,
            self.config["traffic_density"],
            self.config["accident_prob"],
            episode_data=episode_data
        )

        if self.main_camera is not None:
            self.main_camera.reset()

        return self._get_reset_return()

    def _update_map(self, episode_data: Union[None, dict] = None, force_seed: Union[None, int] = None):
        raise NotImplementedError()

    def _reset_vehicles(self):
        raise NotImplementedError()

    def _get_reset_return(self):
        raise NotImplementedError()

    def close(self):
        if self.pg_world is not None:
            if self.main_camera is not None:
                self.main_camera.destroy(self.pg_world)
                del self.main_camera
                self.main_camera = None
            self.pg_world.clear_world()

            self.scene_manager.destroy(self.pg_world)
            del self.scene_manager
            self.scene_manager = None

            self.for_each_vehicle(lambda v: v.destroy(self.pg_world))
            del self.vehicles
            self.vehicles = dict()

            del self.controller
            self.controller = None

            self.pg_world.close_world()
            del self.pg_world
            self.pg_world = None

        del self.maps
        self.maps = {_seed: None for _seed in range(self.start_seed, self.start_seed + self.env_num)}
        del self.current_map
        self.current_map = None
        del self.restored_maps
        self.restored_maps = dict()

    def force_close(self):
        print("Closing environment ... Please wait")
        self.close()
        time.sleep(2)  # Sleep two seconds
        raise KeyboardInterrupt("'Esc' is pressed. PGDrive exits now.")

    def set_current_seed(self, seed):
        self.current_seed = seed

    def capture(self):
        img = PNMImage()
        self.pg_world.win.getScreenshot(img)
        img.write("main.jpg")

        for name, sensor in self.vehicle.image_sensors.items():
            if name == "mini_map":
                name = "lidar"
            sensor.save_image("{}.jpg".format(name))

    def for_each_vehicle(self, func, *args, **kwargs):
        """
        func is a function that take each vehicle as the first argument and *arg and **kwargs as others.
        """
        ret = dict()
        for k, v in self.vehicles.items():
            ret[k] = func(v, *args, **kwargs)
        return ret

    @property
    def vehicle(self):
        """A helper to return the vehicle only in the single-agent environment!"""
        assert len(self.vehicles) == 1, "env.vehicle is only supported in single-agent environment!"
        ego_v = self.vehicles[DEFAULT_AGENT]
        return ego_v

    def get_single_observation(self, vehicle_config: "PGConfig") -> "ObservationType":
        raise NotImplementedError()

<<<<<<< HEAD
    def seed(self, seed=None):
        if seed:
            self.reset(force_seed=seed)
=======
    def _wrap_as_single_agent(self, data):
        return data[next(iter(self.vehicles.keys()))]
>>>>>>> 7093fa7d
<|MERGE_RESOLUTION|>--- conflicted
+++ resolved
@@ -349,11 +349,9 @@
     def get_single_observation(self, vehicle_config: "PGConfig") -> "ObservationType":
         raise NotImplementedError()
 
-<<<<<<< HEAD
+    def _wrap_as_single_agent(self, data):
+        return data[next(iter(self.vehicles.keys()))]
+
     def seed(self, seed=None):
         if seed:
-            self.reset(force_seed=seed)
-=======
-    def _wrap_as_single_agent(self, data):
-        return data[next(iter(self.vehicles.keys()))]
->>>>>>> 7093fa7d
+            self.reset(force_seed=seed)