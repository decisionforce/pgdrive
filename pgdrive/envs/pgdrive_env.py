--- conflicted
+++ resolved
@@ -179,7 +179,7 @@
                 raise ValueError("No such a controller type: {}".format(self.config["controller"]))
 
         # initialize track vehicles
-        vehicles = self.agent_manager.get_vehicle_list()
+        vehicles = self._agent_manager.get_vehicle_list()
         self.current_track_vehicle = vehicles[0]
         for vehicle in vehicles:
             if vehicle is not self.current_track_vehicle:
@@ -195,9 +195,10 @@
         self.pg_world.accept("q", self.chase_another_v)
 
         # setup the detector mask
+
         if any([v.lidar is not None for v in self.vehicles.values()]) and (not self.config["_disable_detector_mask"]):
             v = next(iter(self.vehicles.values()))
-            self.scene_manager.setup_detector_mask(
+            self.scene_manager.detector_mask = DetectorMask(
                 num_lasers=self.config["vehicle_config"]["lidar"]["num_lasers"],
                 max_distance=self.config["vehicle_config"]["lidar"]["distance"],
                 max_span=v.WIDTH + v.LENGTH
@@ -208,12 +209,12 @@
 
     def _preprocess_actions(self, actions: Union[np.ndarray, Dict[AnyStr, np.ndarray]]) \
             -> Tuple[Union[np.ndarray, Dict[AnyStr, np.ndarray]], Dict]:
-        # self.agent_manager.prepare_step()
+        self._agent_manager.prepare_step()
         if self.config["manual_control"] and self.config["use_render"] \
-                and self.current_track_vehicle in self.agent_manager.get_vehicle_list():
+                and self.current_track_vehicle in self._agent_manager.get_vehicle_list():
             action = self.controller.process_input()
             if self.is_multi_agent:
-                actions[self.agent_manager.object_to_agent(self.current_track_vehicle.name)] = action
+                actions[self._agent_manager.object_to_agent(self.current_track_vehicle.name)] = action
             else:
                 actions = action
 
@@ -378,12 +379,11 @@
 
     def _get_reset_return(self):
         ret = {}
-        self.scene_manager.update_detector_mask()
-        self.agent_manager.update_state_for_all_target_vehicles(self.scene_manager.detector_mask)
+        self.scene_manager.update_state_for_all_target_vehicles()
         for v_id, v in self.vehicles.items():
             self.observations[v_id].reset(self, v)
             ret[v_id] = self.observations[v_id].observe(v)
-        return ret if self.is_multi_agent else self._wrap_as_single_agent(ret)
+        return ret if self.is_multi_agent else ret[DEFAULT_AGENT]
 
     def _update_map(self, episode_data: dict = None, force_seed=None):
         if episode_data is not None:
@@ -512,10 +512,6 @@
         self.current_track_vehicle._expert_takeover = not self.current_track_vehicle._expert_takeover
 
     def chase_another_v(self) -> (str, BaseVehicle):
-<<<<<<< HEAD
-        vehicles = self.agent_manager.get_vehicle_list()
-        vehicles.remove(self.current_track_vehicle)
-=======
         if self.main_camera is None:
             return
         self.main_camera.reset()
@@ -524,7 +520,6 @@
             vehicles.remove(self.current_track_vehicle)
         if len(vehicles) == 0:
             return
->>>>>>> c642b6df
         self.current_track_vehicle.remove_display_region()
         new_v = get_np_random().choice(vehicles)
         self.current_track_vehicle = new_v
