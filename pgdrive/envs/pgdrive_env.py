--- conflicted
+++ resolved
@@ -683,17 +683,6 @@
         return o
 
     def _sync_config_to_vehicle_config(self):
-<<<<<<< HEAD
-        assert self.num_agents == 1, "Only support single-agent sync now!"
-
-        default_config = BaseVehicle.get_vehicle_config()
-
-
-
-        vehicle_config = BaseVehicle.get_vehicle_config(self.config["vehicle_config"])
-        vehicle_config = merge_dicts(old_dict=vehicle_config, new_dict=self.config, raise_error=False)
-        self.config["target_vehicle_configs"][DEFAULT_AGENT] = vehicle_config
-=======
         local_default_vehicle_config = BaseVehicle.get_vehicle_config(self.config["vehicle_config"])
         local_default_vehicle_config = merge_dicts(
             old_dict=self.config, new_dict=local_default_vehicle_config, new_keys_allowed=True, raise_error=False
@@ -716,7 +705,6 @@
                     new_keys_allowed=True,
                     raise_error=False
                 )
->>>>>>> dcaa08ac
 
 
 def _auto_termination(vehicle, should_done):
