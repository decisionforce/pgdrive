import copy
import json
import os.path as osp
<<<<<<< HEAD
=======
from typing import Optional, Union
>>>>>>> 11b2b9e4

import gym
import numpy as np
from pgdrive.envs.observation_type import LidarStateObservation, ImageStateObservation
from pgdrive.pg_config.pg_config import PgConfig
from pgdrive.scene_creator.algorithm.BIG import BigGenerateMethod
from pgdrive.scene_creator.ego_vehicle.base_vehicle import BaseVehicle
from pgdrive.scene_creator.ego_vehicle.vehicle_module.depth_camera import DepthCamera
from pgdrive.scene_creator.ego_vehicle.vehicle_module.mini_map import MiniMap
from pgdrive.scene_creator.ego_vehicle.vehicle_module.rgb_camera import RgbCamera
from pgdrive.scene_creator.map import Map, MapGenerateMethod
from pgdrive.scene_manager.traffic_manager import TrafficManager, TrafficMode
from pgdrive.utils import recursive_equal
from pgdrive.world.chase_camera import ChaseCamera
from pgdrive.world.manual_controller import KeyboardController, JoystickController
from pgdrive.world.pg_world import PgWorld

pregenerated_map_file = osp.join(osp.dirname(osp.dirname(osp.abspath(__file__))), "assets", "maps", "PGDrive-maps.json")


class PGDriveEnv(gym.Env):
    @staticmethod
    def default_config() -> PgConfig:
        env_config = dict(

            # ===== Rendering =====
            use_render=False,  # pop a window to render or not
            force_fps=None,
            debug=False,
            manual_control=False,
            controller="keyboard",  # "joystick" or "keyboard"
            use_chase_camera=True,
            camera_height=1.8,

            # ===== Traffic =====
            traffic_density=0.1,
            traffic_mode=TrafficMode.Add_once,

            # ===== Observation =====
            use_image=False,
            rgb_clip=True,
            vehicle_config=dict(),  # use default vehicle modules see more in BaseVehicle
            image_source="rgb_cam",  # mini_map or rgb_cam or depth cam

            # ===== Map Config =====
            map_config={
                Map.GENERATE_METHOD: BigGenerateMethod.BLOCK_NUM,
                Map.GENERATE_PARA: 3
            },
            load_map_from_json=True,  # Whether to load maps from pre-generated file
            _load_map_from_json=pregenerated_map_file,  # The path to the pre-generated file

            # ===== Generalization =====
            start_seed=0,
            environment_num=1,

            # ===== Action =====
            decision_repeat=5,

            # ===== Reward Scheme =====
            success_reward=20,
            out_of_road_penalty=5,
            crash_penalty=10,
            acceleration_penalty=0.0,
            steering_penalty=0.1,
            low_speed_penalty=0.0,
            driving_reward=1.0,
            general_penalty=0.0,
            speed_reward=0.1,

            # ===== Others =====
            pg_world_config=dict(),
            use_increment_steering=False,
            action_check=False,
        )
        return PgConfig(env_config)

    def __init__(self, config: dict = None):
        self.config = self.default_config()
        if config:
            self.config.update(config)

        # set their value after vehicle created
        vehicle_config = BaseVehicle.get_vehicle_config(self.config["vehicle_config"])
        self.observation = LidarStateObservation(vehicle_config) if not self.config["use_image"] \
            else ImageStateObservation(vehicle_config, self.config["image_source"], self.config["rgb_clip"])
        self.observation_space = self.observation.observation_space
        self.action_space = gym.spaces.Box(-1.0, 1.0, shape=(2,), dtype=np.float32)

        self.start_seed = self.config["start_seed"]
        self.env_num = self.config["environment_num"]
        self.map_config = self.config["map_config"]
        self.use_render = self.config["use_render"]
        pg_world_config = self.config["pg_world_config"]
        pg_world_config.update(
            {
                "use_render": self.use_render,
                "use_image": self.config["use_image"],
                "debug": self.config["debug"],
            }
        )
        self.pg_world_config = pg_world_config

        # lazy initialization, create the main vehicle in the lazy_init() func
        self.pg_world = None
        self.traffic_manager = None
        self.control_camera = None
        self.controller = None
        self.restored_maps = dict()

        self.maps = {_seed: None for _seed in range(self.start_seed, self.start_seed + self.env_num)}
        self.current_seed = self.start_seed
        self.current_map = None
        self.vehicle = None
        self.done = False

    def lazy_init(self):
        # It is the true init() func to create the main vehicle and its module
        if self.pg_world is not None:
            return

        # init world
        self.pg_world = PgWorld(self.pg_world_config)
        self.pg_world.accept("r", self.reset)
        self.pg_world.accept("escape", self.force_close)

        # init traffic manager
        self.traffic_manager = TrafficManager(self.config["traffic_mode"])

        # for manual_control and main camera type
        if self.config["use_chase_camera"]:
            self.control_camera = ChaseCamera(self.config["camera_height"], 7, self.pg_world)
        if self.config["manual_control"]:
            if self.config["controller"] == "keyboard":
                self.controller = KeyboardController()
            elif self.config["controller"] == "joystick":
                self.controller = JoystickController(self.pg_world)
            else:
                raise ValueError("No such a controller type: {}".format(self.config["controller"]))

        # init vehicle
        v_config = self.config["vehicle_config"]
        self.vehicle = BaseVehicle(self.pg_world, v_config)

        # add sensors
        self.add_modules_for_vehicle()

        if self.use_render or self.config["use_image"]:
            self.control_camera.reset(self.vehicle.position)

    def step(self, action: np.ndarray):

        if self.config["action_check"]:
            assert self.action_space.contains(action), "Input {} is not compatible with action space {}!".format(
                action, self.action_space
            )

        # prepare step
        if self.config["manual_control"] and self.use_render:
            action = self.controller.process_input()
        self.vehicle.prepare_step(action)
        self.traffic_manager.prepare_step()

        # ego vehicle/ traffic step
        for _ in range(self.config["decision_repeat"]):
            # traffic vehicles step
            self.traffic_manager.step(self.pg_world.pg_config["physics_world_step_size"])
            self.pg_world.step()

        # update states
        self.vehicle.update_state()
        self.traffic_manager.update_state(self.pg_world.physics_world)

        #  panda3d loop
        self.pg_world.taskMgr.step()

        obs = self.observation.observe(self.vehicle)
        reward = self.reward(action)
        done_reward, done_info = self._done_episode()
        info = {
            "cost": float(0),
            "velocity": float(self.vehicle.speed),
            "steering": float(self.vehicle.steering),
            "acceleration": float(self.vehicle.throttle_brake),
            "step_reward": float(reward)
        }
        info.update(done_info)
        return obs, reward + done_reward, self.done, info

    def render(self, mode='human', text: Optional[Union[dict, str]] = None):
        assert self.use_render or self.config["use_image"], "render is off now, can not render"
        if self.control_camera is not None:
            self.control_camera.renew_camera_place(self.pg_world.cam, self.vehicle)
        self.pg_world.render_frame(text)
        if self.pg_world.vehicle_panel is not None:
            self.pg_world.vehicle_panel.renew_2d_car_para_visualization(
                self.vehicle.steering, self.vehicle.throttle_brake, self.vehicle.speed
            )
        return

    def reset(self):
        self.lazy_init()  # it only works the first time when reset() is called to avoid the error when render
        self.done = False

        # clear world and traffic manager
        self.pg_world.clear_world()
        # select_map
        self.select_map()

        # reset main vehicle
        self.vehicle.reset(self.current_map, self.vehicle.born_place, 0.0)

        # generate new traffic according to the map
        self.traffic_manager.generate_traffic(
            self.pg_world, self.current_map, self.vehicle, self.config["traffic_density"]
        )
        o, *_ = self.step(np.array([0.0, 0.0]))
        return o

    def reward(self, action):
        # Reward for moving forward in current lane
        current_lane = self.vehicle.lane
        long_last, _ = current_lane.local_coordinates(self.vehicle.last_position)
        long_now, lateral_now = current_lane.local_coordinates(self.vehicle.position)

        reward = 0.0
        lateral_factor = 1 - 2 * abs(lateral_now) / self.current_map.lane_width
        reward += self.config["driving_reward"] * (long_now - long_last) * lateral_factor

        # Penalty for frequent steering
        steering_change = abs(self.vehicle.last_current_action[0][0] - self.vehicle.last_current_action[1][0])
        steering_penalty = self.config["steering_penalty"] * steering_change * self.vehicle.speed / 20
        reward -= steering_penalty
        # Penalty for frequent acceleration / brake
        acceleration_penalty = self.config["acceleration_penalty"] * ((action[1]) ** 2)
        reward -= acceleration_penalty

        # Penalty for waiting
        low_speed_penalty = 0
        if self.vehicle.speed < 1:
            low_speed_penalty = self.config["low_speed_penalty"]  # encourage car
        reward -= low_speed_penalty

        reward -= self.config["general_penalty"]

        reward += self.config["speed_reward"] * (self.vehicle.speed / self.vehicle.max_speed)

        return reward

    def _done_episode(self) -> (float, dict):
        reward_ = 0
        done_info = dict(crash=False, out_of_road=False, arrive_dest=False)
        long, lat = self.vehicle.routing_localization.final_lane.local_coordinates(self.vehicle.position)

        if self.vehicle.routing_localization.final_lane.length - 5 < long < self.vehicle.routing_localization.final_lane.length + 5 \
                and self.current_map.lane_width / 2 >= lat >= (
                0.5 - self.current_map.lane_num) * self.current_map.lane_width:
            self.done = True
            reward_ += self.config["success_reward"]
            print("arrive_dest")
            done_info["arrive_dest"] = True
        elif self.vehicle.crash:
            self.done = True
            reward_ -= self.config["crash_penalty"]
            print("crash")
            done_info["crash"] = True
        elif self.vehicle.out_of_road or self.vehicle.out_of_road:
            self.done = True
            reward_ -= self.config["out_of_road_penalty"]
            print("out_of_road")
            done_info["out_of_road"] = True

        return reward_, done_info

    def close(self):
        if self.pg_world is not None:
            self.vehicle.destroy(self.pg_world.physics_world)
            self.traffic_manager.destroy(self.pg_world.physics_world)

            del self.traffic_manager
            self.traffic_manager = None

            del self.control_camera
            self.control_camera = None

            del self.controller
            self.controller = None

            del self.vehicle
            self.vehicle = None

            self.pg_world.clear_world()
            self.pg_world.close_world()
            del self.pg_world
            self.pg_world = None

        del self.maps
        self.maps = {_seed: None for _seed in range(self.start_seed, self.start_seed + self.env_num)}
        del self.current_map
        self.current_map = None
        del self.restored_maps
        self.restored_maps = dict()

    def select_map(self):
        if self.config["load_map_from_json"] and self.current_map is None:
            assert self.config["_load_map_from_json"]
            self.load_all_maps_from_json(self.config["_load_map_from_json"])

        # remove map from world before adding
        if self.current_map is not None:
            self.current_map.unload_from_pg_world(self.pg_world.physics_world)

        # create map
        self.current_seed = np.random.randint(self.start_seed, self.start_seed + self.env_num)
        if self.maps.get(self.current_seed, None) is None:

            if self.config["load_map_from_json"]:
                map_config = self.restored_maps.get(self.current_seed, None)
                assert map_config is not None
            else:
                map_config = self.config["map_config"]
                map_config.update({"seed": self.current_seed})

            new_map = Map(self.pg_world.worldNP, self.pg_world.physics_world, map_config)
            self.maps[self.current_seed] = new_map
            self.current_map = self.maps[self.current_seed]
        else:
            self.current_map = self.maps[self.current_seed]
            assert isinstance(self.current_map, Map), "map should be an instance of Map() class"
            self.current_map.load_to_pg_world(self.pg_world.worldNP, self.pg_world.physics_world)

    def add_modules_for_vehicle(self):
        # add vehicle module for training according to config
        vehicle_config = self.vehicle.vehicle_config
        self.vehicle.add_routing_localization(vehicle_config["show_navi_point"])  # default added
        if not self.config["use_image"]:
            # TODO visualize lidar
            self.vehicle.add_lidar(vehicle_config["lidar"][0], vehicle_config["lidar"][1])

            if self.config["use_render"]:
                rgb_cam_config = vehicle_config["rgb_cam"]
                rgb_cam = RgbCamera(rgb_cam_config[0], rgb_cam_config[1], self.vehicle.chassis_np, self.pg_world)
                self.vehicle.add_image_sensor("rgb_cam", rgb_cam)

                mini_map = MiniMap(vehicle_config["mini_map"], self.vehicle.chassis_np, self.pg_world)
                self.vehicle.add_image_sensor("mini_map", mini_map)
            return

        if self.config["use_image"]:
            # 3 types image observation
            if self.config["image_source"] == "rgb_cam":
                rgb_cam_config = vehicle_config["rgb_cam"]
                rgb_cam = RgbCamera(rgb_cam_config[0], rgb_cam_config[1], self.vehicle.chassis_np, self.pg_world)
                self.vehicle.add_image_sensor("rgb_cam", rgb_cam)
            elif self.config["image_source"] == "mini_map":
                mini_map = MiniMap(vehicle_config["mini_map"], self.vehicle.chassis_np, self.pg_world)
                self.vehicle.add_image_sensor("mini_map", mini_map)
            elif self.config["image_source"] == "depth_cam":
                cam_config = vehicle_config["depth_cam"]
                depth_cam = DepthCamera(cam_config[0], cam_config[1], self.vehicle.chassis_np, self.pg_world)
                self.vehicle.add_image_sensor("depth_cam", depth_cam)
            else:
                raise ValueError("No module named {}".format(self.config["image_source"]))

        # load more sensors for visualization when render, only for beauty...
        if self.config["use_render"]:
            if self.config["image_source"] == "mini_map":
                rgb_cam_config = vehicle_config["rgb_cam"]
                rgb_cam = RgbCamera(rgb_cam_config[0], rgb_cam_config[1], self.vehicle.chassis_np, self.pg_world)
                self.vehicle.add_image_sensor("rgb_cam", rgb_cam)
            else:
                mini_map = MiniMap(vehicle_config["mini_map"], self.vehicle.chassis_np, self.pg_world)
                self.vehicle.add_image_sensor("mini_map", mini_map)

    def dump_all_maps(self):
        assert self.pg_world is None, "We assume you generate map files in independent tasks (not in training). " \
                                      "So you should run the generating script without calling reset of the " \
                                      "environment."

        self.lazy_init()  # it only works the first time when reset() is called to avoid the error when render
        self.pg_world.clear_world()

        for seed in range(self.start_seed, self.start_seed + self.env_num):
            map_config = copy.deepcopy(self.config["map_config"])
            map_config.update({"seed": seed})
            new_map = Map(self.pg_world.worldNP, self.pg_world.physics_world, map_config)
            self.maps[seed] = new_map
            new_map.unload_from_pg_world(self.pg_world.physics_world)
            print("Finish generating map with seed: ", seed)

        map_data = dict()
        for seed, map in self.maps.items():
            assert map is not None
            map_data[seed] = map.save_map()

        return_data = dict(map_config=copy.deepcopy(self.config["map_config"]), map_data=copy.deepcopy(map_data))
        return return_data

    def load_all_maps(self, data):
        assert isinstance(data, dict)
        assert set(data.keys()) == set(["map_config", "map_data"])
        assert set(self.maps.keys()).issubset(set([int(v) for v in data["map_data"].keys()]))

        print(
            "Restoring the maps from pre-generated file! "
            "We have {} maps in the file and restoring {} maps range from {} to {}".format(
                len(data["map_data"]), len(self.maps.keys()), min(self.maps.keys()), max(self.maps.keys())
            )
        )

        maps_collection_config = data["map_config"]
        assert set(self.config["map_config"].keys()) == set(maps_collection_config.keys())
        for k in self.config["map_config"]:
            assert maps_collection_config[k] == self.config["map_config"][k]

        # for seed, map_dict in data["map_data"].items():
        for seed in self.maps.keys():
            assert str(seed) in data["map_data"]
            assert self.maps[seed] is None
            map_config = {}
            map_config[Map.GENERATE_METHOD] = MapGenerateMethod.PG_MAP_FILE
            map_config[Map.GENERATE_PARA] = data["map_data"][str(seed)]
            self.restored_maps[seed] = map_config

    def load_all_maps_from_json(self, path):
        assert path.endswith(".json")
        assert osp.isfile(path)
        with open(path, "r") as f:
            restored_data = json.load(f)
        if recursive_equal(self.config["map_config"], restored_data["map_config"]):
            self.load_all_maps(restored_data)
            return True
        else:
            print(
                "Warning: The pre-generated maps is with config {}, but current environment's map "
                "config is {}.\nWe now fallback to BIG algorithm to generate map online!".format(
                    restored_data["map_config"], self.map_config
                )
            )
            self.config["load_map_from_json"] = False  # Don't fall into this function again.
            return False

    def force_close(self):
        self.close()
        raise KeyboardInterrupt()

    def set_current_seed(self, seed):
        self.current_seed = seed<|MERGE_RESOLUTION|>--- conflicted
+++ resolved
@@ -1,10 +1,7 @@
 import copy
 import json
 import os.path as osp
-<<<<<<< HEAD
-=======
 from typing import Optional, Union
->>>>>>> 11b2b9e4
 
 import gym
 import numpy as np
@@ -92,7 +89,7 @@
         self.observation = LidarStateObservation(vehicle_config) if not self.config["use_image"] \
             else ImageStateObservation(vehicle_config, self.config["image_source"], self.config["rgb_clip"])
         self.observation_space = self.observation.observation_space
-        self.action_space = gym.spaces.Box(-1.0, 1.0, shape=(2,), dtype=np.float32)
+        self.action_space = gym.spaces.Box(-1.0, 1.0, shape=(2, ), dtype=np.float32)
 
         self.start_seed = self.config["start_seed"]
         self.env_num = self.config["environment_num"]
@@ -239,7 +236,7 @@
         steering_penalty = self.config["steering_penalty"] * steering_change * self.vehicle.speed / 20
         reward -= steering_penalty
         # Penalty for frequent acceleration / brake
-        acceleration_penalty = self.config["acceleration_penalty"] * ((action[1]) ** 2)
+        acceleration_penalty = self.config["acceleration_penalty"] * ((action[1])**2)
         reward -= acceleration_penalty
 
         # Penalty for waiting
