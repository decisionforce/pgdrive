import copy
import json
import logging
import os.path as osp
import sys
import time
from typing import Union, Optional, Iterable, Dict, AnyStr

import gym
import numpy as np
<<<<<<< HEAD
=======
from panda3d.core import PNMImage
>>>>>>> c371aa02
from pgdrive.envs.observation_type import LidarStateObservation, ImageStateObservation
from pgdrive.pg_config import PGConfig
from pgdrive.scene_creator.ego_vehicle.base_vehicle import BaseVehicle
from pgdrive.scene_creator.ego_vehicle.vehicle_module.depth_camera import DepthCamera
from pgdrive.scene_creator.ego_vehicle.vehicle_module.mini_map import MiniMap
from pgdrive.scene_creator.ego_vehicle.vehicle_module.rgb_camera import RGBCamera
from pgdrive.scene_creator.map import Map, MapGenerateMethod, parse_map_config
from pgdrive.scene_manager.scene_manager import SceneManager
from pgdrive.scene_manager.traffic_manager import TrafficMode
from pgdrive.utils import recursive_equal, safe_clip, clip, get_np_random
from pgdrive.world import RENDER_MODE_NONE
from pgdrive.world.chase_camera import ChaseCamera
from pgdrive.world.manual_controller import KeyboardController, JoystickController
from pgdrive.world.pg_world import PGWorld

pregenerated_map_file = osp.join(osp.dirname(osp.dirname(osp.abspath(__file__))), "assets", "maps", "PGDrive-maps.json")

DEFAULT_AGENT = "default_agent"


class PGDriveEnv(gym.Env):
    DEFAULT_AGENT = DEFAULT_AGENT

    @staticmethod
    def default_config() -> PGConfig:
        env_config = dict(

            # ===== Rendering =====
            use_render=False,  # pop a window to render or not
            # force_fps=None,
            debug=False,
            cull_scene=True,  # only for debug use
            manual_control=False,
            controller="keyboard",  # "joystick" or "keyboard"
            use_chase_camera=True,
            camera_height=1.8,

            # ===== Traffic =====
            traffic_density=0.1,
            traffic_mode=TrafficMode.Trigger,
            random_traffic=False,  # Traffic is randomized at default.

            # ===== Object =====
            accident_prob=0.,  # accident may happen on each block with this probability, except multi-exits block

            # ===== Observation =====
            use_image=False,  # Use first view
            use_topdown=False,  # Use top-down view
            rgb_clip=True,
            vehicle_config=dict(),  # use default vehicle modules see more in BaseVehicle
            image_source="rgb_cam",  # mini_map or rgb_cam or depth cam

            # ===== Map Config =====
            map=3,  # int or string: an easy way to fill map_config
            map_config=dict(),
            load_map_from_json=True,  # Whether to load maps from pre-generated file
            _load_map_from_json=pregenerated_map_file,  # The path to the pre-generated file

            # ===== Generalization =====
            start_seed=0,
            environment_num=1,

            # ===== Action =====
            decision_repeat=5,

            # ===== Reward Scheme =====
            success_reward=20,
            out_of_road_penalty=5,
            crash_vehicle_penalty=10,
            crash_object_penalty=2,
            acceleration_penalty=0.0,
            steering_penalty=0.1,
            low_speed_penalty=0.0,
            driving_reward=1.0,
            general_penalty=0.0,
            speed_reward=0.1,

            # ===== Cost Scheme =====
            crash_vehicle_cost=1,
            crash_object_cost=1,
            out_of_road_cost=1.,

            # ===== Others =====
            pg_world_config=dict(),
            use_increment_steering=False,
            action_check=False,
            record_episode=False,
            use_saver=False,
            save_level=0.5,
            num_agents=1,

            # ===== stat =====
            overtake_stat=False
        )
        config = PGConfig(env_config)
        config.register_type("map", str, int)
        return config

    def __init__(self, config: dict = None):
        self.config = self.default_config()
        if config:
            self.config.update(config)

        self.num_agents = self.config["num_agents"]

        # set their value after vehicle created
<<<<<<< HEAD
        vehicle_config = BaseVehicle.get_vehicle_config(self.config["vehicle_config"])
        self.observation = LidarStateObservation(vehicle_config) if not self.config["use_image"] \
            else ImageStateObservation(vehicle_config, self.config["image_source"], self.config["rgb_clip"])

        if self.num_agents == 1:
            self.observation_space = self.observation.observation_space
        else:
            self.observation_space = gym.spaces.Dict(
                {"agent{}".format(i): self.observation.observation_space
                 for i in range(self.num_agents)}
            )

        assert isinstance(self.num_agents, int) and self.num_agents > 0
        action_space_fn = lambda: gym.spaces.Box(-1.0, 1.0, shape=(2, ), dtype=np.float32)
        if self.num_agents == 1:
            self.multi_agent_action_space = {DEFAULT_AGENT: action_space_fn()}
            self.action_space = self.multi_agent_action_space[DEFAULT_AGENT]
        else:
            self.multi_agent_action_space = {"agent{}".format(i): action_space_fn() for i in range(self.num_agents)}
            self.action_space = gym.spaces.Dict(self.multi_agent_action_space)
=======
        self.observation = self.initialize_observation()
        self.observation_space = self.observation.observation_space
        self.action_space = gym.spaces.Box(-1.0, 1.0, shape=(2, ), dtype=np.float32)
>>>>>>> c371aa02

        self.start_seed = self.config["start_seed"]
        self.env_num = self.config["environment_num"]
        self.use_render = self.config["use_render"]

        # process map config
        self.config["map_config"] = parse_map_config(self.config["map"], self.config["map_config"])
        self.map_config = self.config["map_config"]

        pg_world_config = self.config["pg_world_config"]
        pg_world_config.update(
            {
                "use_render": self.use_render,
                "use_image": self.config["use_image"],
                # "use_topdown": self.config["use_topdown"],
                "debug": self.config["debug"],
                # "force_fps": self.config["force_fps"],
                "decision_repeat": self.config["decision_repeat"],
            }
        )
        self.pg_world_config = pg_world_config

        # lazy initialization, create the main vehicle in the lazy_init() func
        self.pg_world: Optional[PGWorld] = None
        self.scene_manager: Optional[SceneManager] = None
        self.main_camera = None
        self.controller = None
        self._expert_take_over = False
        self.restored_maps = dict()

        self.maps = {_seed: None for _seed in range(self.start_seed, self.start_seed + self.env_num)}
        self.current_seed = self.start_seed
        self.current_map = None

        self.vehicles = {a: None for a in self.multi_agent_action_space.keys()}

        self.dones = None

        self.takeover = False
        # self.step_info = None
        self.front_vehicles = None
        self.back_vehicles = None

    def initialize_observation(self):
        vehicle_config = BaseVehicle.get_vehicle_config(self.config["vehicle_config"])
        if self.config["use_image"]:
            o = ImageStateObservation(vehicle_config, self.config["image_source"], self.config["rgb_clip"])
        else:
            o = LidarStateObservation(vehicle_config)
        return o

    def lazy_init(self):
        """
        Only init once in runtime, variable here exists till the close_env is called
        :return: None
        """
        # It is the true init() func to create the main vehicle and its module
        if self.pg_world is not None:
            return

        # init world
        self.pg_world = PGWorld(self.pg_world_config)
        self.pg_world.accept("r", self.reset)
        self.pg_world.accept("escape", sys.exit)

        # Press t can let expert take over. But this function is still experimental.
        self.pg_world.accept("t", self.toggle_expert_take_over)

        # capture all figs
        self.pg_world.accept("p", self.capture)

        # init traffic manager
        self.scene_manager = SceneManager(
            self.pg_world, self.config["traffic_mode"], self.config["random_traffic"], self.config["record_episode"],
            self.config["cull_scene"]
        )

        if self.config["manual_control"]:
            if self.config["controller"] == "keyboard":
                self.controller = KeyboardController(pg_world=self.pg_world)
            elif self.config["controller"] == "joystick":
                self.controller = JoystickController()
            else:
                raise ValueError("No such a controller type: {}".format(self.config["controller"]))

        # init vehicle
        v_config = self.config["vehicle_config"]

        self.vehicles = {a: BaseVehicle(self.pg_world, v_config) for a in self.multi_agent_action_space.keys()}

        # for manual_control and main camera type
        if (self.config["use_render"] or self.config["use_image"]) and self.config["use_chase_camera"]:
            self.main_camera = ChaseCamera(
                self.pg_world.cam, self.vehicle, self.config["camera_height"], 7, self.pg_world
            )
        # add sensors
        for v in self.vehicles.values():
            self.add_modules_for_vehicle(v)

<<<<<<< HEAD
    def preprocess_actions(self, actions):
        ret_actions = dict()
        infos = dict()
=======
    def step(self, action: np.ndarray):
        # add custom metric in info
        self.step_info = {"raw_action": (action[0], action[1]), "cost": 0}
>>>>>>> c371aa02

        for key, action in actions.items():

            vehicle = self.vehicles[key]
            action_space = self.multi_agent_action_space[key]

            # add custom metric in info
            step_info = {"raw_action": (action[0], action[1])}

            if self.config["action_check"]:
                assert action_space.contains(action), "Input {} is not compatible with action space {}!".format(
                    action, action_space
                )

            # filter by saver to protect
            steering, throttle, saver_info = self.saver(action, vehicle)
            action = (steering, throttle)
            step_info.update(saver_info)
            infos[key] = step_info

            # protect agent from nan error
            action = safe_clip(action, min_val=action_space.low[0], max_val=action_space.high[0])
            ret_actions[key] = action
        return ret_actions, infos

    def step(self, actions: Union[np.ndarray, Dict[AnyStr, np.ndarray]]):

        if self.config["manual_control"] and self.use_render:
            assert self.num_agents == 1, "We don't support manually control in multi-agent yet!"
            actions = self.controller.process_input()
            actions = self.expert_take_over(actions)

        if self.num_agents == 1:
            actions = {DEFAULT_AGENT: actions}

        actions, step_infos = self.preprocess_actions(actions)

        # Check whether some actions are left.
        given_keys = set(actions.keys())
        have_keys = set(self.vehicles.keys())
        assert given_keys == have_keys, "The input actions: {} have incompatible keys with existing {}!".format(
            given_keys, have_keys
        )

        # preprocess
        self.scene_manager.prepare_step(actions)

        # step all entities
        self.scene_manager.step(self.config["decision_repeat"])

        # update states, if restore from episode data, position and heading will be force set in update_state() function
        dones = self.scene_manager.update_state()

        # update obs
<<<<<<< HEAD
        obses = self.for_each_vehicle(self.observation.observe)
        rewards = dict()
        for key, vehicle in self.vehicles.items():
            reward = self.reward_function(vehicle, actions[key])
            done, done_reward, done_info = self.done_function(vehicle)
            step_infos[key].update(done_info)
            self.dones[key] = self.dones[key] or dones[key] or done
            if self.dones[key]:
                reward = 0
            step_infos[key].update(
                {
                    "cost": float(0),  # it may be overwritten in callback func
                    "velocity": float(vehicle.speed),
                    "steering": float(vehicle.steering),
                    "acceleration": float(vehicle.throttle_brake),
                    "step_reward": float(reward),
                    "takeover": self.takeover,  # TODO fix takeover!
                }
            )
            step_infos[key] = self.custom_info_callback(step_infos[key], vehicle)
            rewards[key] = reward + done_reward
=======
        obs = self.observation.observe(self.vehicle)

        # update rl info
        self.done = self.done or done
        step_reward = self.reward(action)
        done_reward = self._done_episode()
        self._add_cost()

        if self.done:
            step_reward = 0

        # update info
        self.step_info.update(
            {
                "velocity": float(self.vehicle.speed),
                "steering": float(self.vehicle.steering),
                "acceleration": float(self.vehicle.throttle_brake),
                "step_reward": float(step_reward),
                "takeover": self.takeover,
            }
        )
        self.custom_info_callback()
>>>>>>> c371aa02

        if self.num_agents == 1:
            return obses[DEFAULT_AGENT], rewards[DEFAULT_AGENT], \
                   copy.deepcopy(self.dones[DEFAULT_AGENT]), copy.deepcopy(step_infos[DEFAULT_AGENT])
        else:
            return obses, rewards, copy.deepcopy(self.dones), copy.deepcopy(step_infos)

    def _add_cost(self):
        self.step_info["cost"] = 0
        if self.step_info["crash_vehicle"]:
            self.step_info["cost"] = self.config["crash_vehicle_cost"]
        elif self.step_info["crash_object"]:
            self.step_info["cost"] = self.config["crash_object_cost"]
        elif self.step_info["out_of_road"]:
            self.step_info["cost"] = self.config["out_of_road_cost"]

    def render(self, mode='human', text: Optional[Union[dict, str]] = None) -> Optional[np.ndarray]:
        """
        This is a pseudo-render function, only used to update onscreen message when using panda3d backend
        :param mode: 'rgb'/'human'
        :param text:text to show
        :return: when mode is 'rgb', image array is returned
        """
        assert self.use_render or self.pg_world.mode != RENDER_MODE_NONE, ("render is off now, can not render")
        self.pg_world.render_frame(text)
        if mode != "human" and self.config["use_image"]:
            # fetch img from img stack to be make this func compatible with other render func in RL setting
            return self.observation.img_obs.get_image()

        if mode == "rgb_array" and self.config["use_render"]:
            if not hasattr(self, "_temporary_img_obs"):
                from pgdrive.envs.observation_type import ImageObservation
                image_source = "rgb_cam"
                assert len(self.vehicles) == 1, "Multi-agent not supported yet!"
                self.temporary_img_obs = ImageObservation(
                    self.vehicles[DEFAULT_AGENT].vehicle_config, image_source, False
                )
            self.temporary_img_obs.observe(self.vehicles[DEFAULT_AGENT].image_sensors[image_source])
            return self.temporary_img_obs.get_image()

        # logging.warning("You do not set 'use_image' or 'use_image' to True, so no image will be returned!")
        return None

    def reset(self, episode_data: dict = None):
        """
        Reset the env, scene can be restored and replayed by giving episode_data
        Reset the environment or load an episode from episode data to recover is
        :param episode_data: Feed the episode data to replay an episode
        :return: None
        """
        self.lazy_init()  # it only works the first time when reset() is called to avoid the error when render

        self.dones = {a: False for a in self.multi_agent_action_space.keys()}
        self.takeover = False

        # clear world and traffic manager
        self.pg_world.clear_world()

        # select_map
        self.update_map(episode_data)

        # reset main vehicle
        # self.vehicle.reset(self.current_map, self.vehicle.born_place, 0.0)
        for v in self.vehicles.values():
            v.reset(self.current_map, v.born_place, 0.0)

        # generate new traffic according to the map
        self.scene_manager.reset(
<<<<<<< HEAD
            self.current_map, self.vehicles, self.config["traffic_density"], episode_data=episode_data
=======
            self.current_map,
            self.vehicle,
            self.config["traffic_density"],
            self.config["accident_prob"],
            episode_data=episode_data
>>>>>>> c371aa02
        )

        self.front_vehicles = set()
        self.back_vehicles = set()
        return self._get_reset_return()

    def _get_reset_return(self):
<<<<<<< HEAD
        ret = dict()
        for k, v in self.vehicles.items():
            v.prepare_step(np.array([0.0, 0.0]))
            v.update_state()

            # FIXME pzh: what should we do here?
            ret[k] = self.observation.observe(v)
        if self.num_agents == 1:
            return ret[DEFAULT_AGENT]
        else:
            return ret
=======
        self.vehicle.prepare_step(np.array([0.0, 0.0]))
        self.vehicle.update_state()

        self.observation.reset(self)

        o = self.observation.observe(self.vehicle)
        return o
>>>>>>> c371aa02

    def reward_function(self, vehicle, action):
        """
        Override this func to get a new reward_function function
        :param vehicle: A vehicle instance
        :param action: [steering, throttle/brake]
        :return: reward_function
        """
        # Reward for moving forward in current lane
        current_lane = vehicle.lane
        long_last, _ = current_lane.local_coordinates(vehicle.last_position)
        long_now, lateral_now = current_lane.local_coordinates(vehicle.position)

        # reward for lane keeping, without it vehicle can learn to overtake but fail to keep in lane
        reward = 0.0
        lateral_factor = clip(1 - 2 * abs(lateral_now) / self.current_map.lane_width, 0.0, 1.0)
        reward += self.config["driving_reward"] * (long_now - long_last) * lateral_factor

        # Penalty for frequent steering
        steering_change = abs(vehicle.last_current_action[0][0] - vehicle.last_current_action[1][0])
        steering_penalty = self.config["steering_penalty"] * steering_change * vehicle.speed / 20
        reward -= steering_penalty

        # Penalty for frequent acceleration / brake
        acceleration_penalty = self.config["acceleration_penalty"] * ((action[1])**2)
        reward -= acceleration_penalty

        # Penalty for waiting
        low_speed_penalty = 0
        if vehicle.speed < 1:
            low_speed_penalty = self.config["low_speed_penalty"]  # encourage car
        reward -= low_speed_penalty
        reward -= self.config["general_penalty"]
<<<<<<< HEAD

        reward += self.config["speed_reward"] * (vehicle.speed / vehicle.max_speed)

        # if reward_function > 3.0:
        #     print("Stop here.")

        return reward

    def done_function(self, vehicle) -> (float, dict):
        done_reward = 0
        done = False
        done_info = dict(crash=False, out_of_road=False, arrive_dest=False)
        long, lat = vehicle.routing_localization.final_lane.local_coordinates(vehicle.position)
=======
        reward += self.config["speed_reward"] * (self.vehicle.speed / self.vehicle.max_speed)

        return reward

    def _done_episode(self) -> (float, dict):
        reward_ = 0
        done_info = dict(crash_vehicle=False, crash_object=False, out_of_road=False, arrive_dest=False)
        long, lat = self.vehicle.routing_localization.final_lane.local_coordinates(self.vehicle.position)
>>>>>>> c371aa02

        if vehicle.routing_localization.final_lane.length - 5 < long < vehicle.routing_localization.final_lane.length + 5 \
                and self.current_map.lane_width / 2 >= lat >= (
                0.5 - self.current_map.lane_num) * self.current_map.lane_width:
            done = True
            done_reward += self.config["success_reward"]
            logging.info("Episode ended! Reason: arrive_dest.")
            done_info["arrive_dest"] = True
<<<<<<< HEAD
        elif vehicle.crash:
            done = True
            done_reward -= self.config["crash_penalty"]
            logging.info("Episode ended! Reason: crash. ")
            done_info["crash"] = True
        elif vehicle.out_of_route or not vehicle.on_lane or vehicle.crash_side_walk:
            done = True
            done_reward -= self.config["out_of_road_penalty"]
=======
        elif self.vehicle.crash_vehicle:
            self.done = True
            reward_ -= self.config["crash_vehicle_penalty"]
            logging.info("Episode ended! Reason: crash vehicle")
            done_info["crash_vehicle"] = True
        elif self.vehicle.out_of_route or not self.vehicle.on_lane or self.vehicle.crash_side_walk:
            self.done = True
            reward_ -= self.config["out_of_road_penalty"]
>>>>>>> c371aa02
            logging.info("Episode ended! Reason: out_of_road.")
            done_info["out_of_road"] = True
        elif self.vehicle.crash_object:
            self.done = True
            reward_ -= self.config["crash_object_penalty"]
            done_info["crash_object"] = True

<<<<<<< HEAD
        return done, done_reward, done_info

        # self.step_info.update(done_info)
        # return reward_
=======
        self.step_info.update(done_info)

        # ===== for old version compatibility =====
        # crash almost equals to crashing with vehicles
        self.step_info["crash"] = self.step_info["crash_vehicle"] or self.step_info["crash_object"]
        return reward_
>>>>>>> c371aa02

    def close(self):
        if self.pg_world is not None:
            if self.main_camera is not None:
                self.main_camera.destroy(self.pg_world)
                del self.main_camera
                self.main_camera = None
            self.pg_world.clear_world()

            self.scene_manager.destroy(self.pg_world)
            del self.scene_manager
            self.scene_manager = None

            self.for_each_vehicle(lambda v: v.destroy(self.pg_world))
            del self.vehicles
            self.vehicles = None

            # for i in range(self.config["num_player"]):
            #     self.vehicles[i].destroy(self.pg_world)
            #     del self.vehicles
            # self.vehicles = {i: None for i in range(self.config["num_player"])}

            del self.controller
            self.controller = None

            self.pg_world.close_world()
            del self.pg_world
            self.pg_world = None

        del self.maps
        self.maps = {_seed: None for _seed in range(self.start_seed, self.start_seed + self.env_num)}
        del self.current_map
        self.current_map = None
        del self.restored_maps
        self.restored_maps = dict()

    def custom_info_callback(self, step_info, vehicle):
        """
        Override it to add custom infomation
        :return: None
        """

        # FIXME This function is not working!

        if self.config["overtake_stat"]:
            # use it only when evaluation
            assert len(self.vehicles) == 1, "Multi-agent not supported yet!"
            self._overtake_stat(vehicle)

        step_info["overtake_vehicle_num"] = len(self.front_vehicles.intersection(self.back_vehicles))

        return step_info

    def _overtake_stat(self, vehicle):
        surrounding_vs = vehicle.lidar.get_surrounding_vehicles()
        routing = vehicle.routing_localization
        ckpt_idx = routing.target_checkpoints_index
        for surrounding_v in surrounding_vs:
            if surrounding_v.lane_index[:-1] == (routing.checkpoints[ckpt_idx[0]], routing.checkpoints[ckpt_idx[1]]):
                if vehicle.lane.local_coordinates(vehicle.position)[0] - \
                        vehicle.lane.local_coordinates(surrounding_v.position)[0] < 0:
                    self.front_vehicles.add(surrounding_v)
                    if surrounding_v in self.back_vehicles:
                        # FIXME, multi-agent not supported yet!
                        self.back_vehicles.remove(surrounding_v)
                else:
                    self.back_vehicles.add(surrounding_v)

    def update_map(self, episode_data: dict = None):
        if episode_data is not None:
            # Since in episode data map data only contains one map, values()[0] is the map_parameters
            map_data = episode_data["map_data"].values()
            assert len(map_data) > 0, "Can not find map info in episode data"
            for map in map_data:
                blocks_info = map
            map_config = {}
            map_config[Map.GENERATE_METHOD] = MapGenerateMethod.PG_MAP_FILE
            map_config[Map.GENERATE_PARA] = blocks_info
            self.current_map = Map(self.pg_world, map_config)
            return

        if self.config["load_map_from_json"] and self.current_map is None:
            assert self.config["_load_map_from_json"]
            self.load_all_maps_from_json(self.config["_load_map_from_json"])

        # remove map from world before adding
        if self.current_map is not None:
            self.current_map.unload_from_pg_world(self.pg_world)

        # create map
        self.current_seed = get_np_random().randint(self.start_seed, self.start_seed + self.env_num)
        if self.maps.get(self.current_seed, None) is None:

            if self.config["load_map_from_json"]:
                map_config = self.restored_maps.get(self.current_seed, None)
                assert map_config is not None
            else:
                map_config = self.config["map_config"]
                map_config.update({"seed": self.current_seed})

            new_map = Map(self.pg_world, map_config)
            self.maps[self.current_seed] = new_map
            self.current_map = self.maps[self.current_seed]
        else:
            self.current_map = self.maps[self.current_seed]
            assert isinstance(self.current_map, Map), "map should be an instance of Map() class"
            self.current_map.load_to_pg_world(self.pg_world)

    def add_modules_for_vehicle(self, arg_vehicle):
        # add vehicle module for training according to config
        vehicle_config = arg_vehicle.vehicle_config
        arg_vehicle.add_routing_localization(vehicle_config["show_navi_mark"])  # default added
        if not self.config["use_image"]:
<<<<<<< HEAD
            # TODO visualize lidar
            arg_vehicle.add_lidar(vehicle_config["lidar"][0], vehicle_config["lidar"][1])
=======
            if vehicle_config["lidar"]["num_lasers"] > 0 and vehicle_config["lidar"]["distance"] > 0:
                self.vehicle.add_lidar(
                    num_lasers=vehicle_config["lidar"]["num_lasers"],
                    distance=vehicle_config["lidar"]["distance"],
                    show_lidar_point=vehicle_config["show_lidar"]
                )
            else:
                import logging
                logging.warning(
                    "You have set the lidar config to: {}, which seems to be invalid!".format(vehicle_config["lidar"])
                )
>>>>>>> c371aa02

            if self.config["use_render"]:
                rgb_cam_config = vehicle_config["rgb_cam"]
                rgb_cam = RGBCamera(rgb_cam_config[0], rgb_cam_config[1], arg_vehicle.chassis_np, self.pg_world)
                arg_vehicle.add_image_sensor("rgb_cam", rgb_cam)

                mini_map = MiniMap(vehicle_config["mini_map"], arg_vehicle.chassis_np, self.pg_world)
                arg_vehicle.add_image_sensor("mini_map", mini_map)
            return

        if self.config["use_image"]:
            # 3 types image observation
            if self.config["image_source"] == "rgb_cam":
                rgb_cam_config = vehicle_config["rgb_cam"]
                rgb_cam = RGBCamera(rgb_cam_config[0], rgb_cam_config[1], arg_vehicle.chassis_np, self.pg_world)
                arg_vehicle.add_image_sensor("rgb_cam", rgb_cam)
            elif self.config["image_source"] == "mini_map":
                mini_map = MiniMap(vehicle_config["mini_map"], arg_vehicle.chassis_np, self.pg_world)
                arg_vehicle.add_image_sensor("mini_map", mini_map)
            elif self.config["image_source"] == "depth_cam":
                cam_config = vehicle_config["depth_cam"]
                depth_cam = DepthCamera(*cam_config, arg_vehicle.chassis_np, self.pg_world)
                arg_vehicle.add_image_sensor("depth_cam", depth_cam)
            else:
                raise ValueError("No module named {}".format(self.config["image_source"]))

        # load more sensors for visualization when render, only for beauty...
        if self.config["use_render"]:
            if self.config["image_source"] == "mini_map":
                rgb_cam_config = vehicle_config["rgb_cam"]
                rgb_cam = RGBCamera(rgb_cam_config[0], rgb_cam_config[1], arg_vehicle.chassis_np, self.pg_world)
                arg_vehicle.add_image_sensor("rgb_cam", rgb_cam)
            else:
                mini_map = MiniMap(vehicle_config["mini_map"], arg_vehicle.chassis_np, self.pg_world)
                arg_vehicle.add_image_sensor("mini_map", mini_map)

    def dump_all_maps(self):
        assert self.pg_world is None, "We assume you generate map files in independent tasks (not in training). " \
                                      "So you should run the generating script without calling reset of the " \
                                      "environment."

        self.lazy_init()  # it only works the first time when reset() is called to avoid the error when render
        self.pg_world.clear_world()

        for seed in range(self.start_seed, self.start_seed + self.env_num):
            print(seed)
            map_config = copy.deepcopy(self.config["map_config"])
            map_config.update({"seed": seed})
            new_map = Map(self.pg_world, map_config)
            self.maps[seed] = new_map
            new_map.unload_from_pg_world(self.pg_world)
            logging.info("Finish generating map with seed: {}".format(seed))

        map_data = dict()
        for seed, map in self.maps.items():
            assert map is not None
            map_data[seed] = map.save_map()

        return_data = dict(map_config=copy.deepcopy(self.config["map_config"]), map_data=copy.deepcopy(map_data))
        return return_data

    def load_all_maps(self, data):
        assert isinstance(data, dict)
        assert set(data.keys()) == set(["map_config", "map_data"])
        assert set(self.maps.keys()).issubset(set([int(v) for v in data["map_data"].keys()]))

        logging.info(
            "Restoring the maps from pre-generated file! "
            "We have {} maps in the file and restoring {} maps range from {} to {}".format(
                len(data["map_data"]), len(self.maps.keys()), min(self.maps.keys()), max(self.maps.keys())
            )
        )

        maps_collection_config = data["map_config"]
        assert set(self.config["map_config"].keys()) == set(maps_collection_config.keys())
        for k in self.config["map_config"]:
            assert maps_collection_config[k] == self.config["map_config"][k]

        # for seed, map_dict in data["map_data"].items():
        for seed in self.maps.keys():
            assert str(seed) in data["map_data"]
            assert self.maps[seed] is None
            map_config = {}
            map_config[Map.GENERATE_METHOD] = MapGenerateMethod.PG_MAP_FILE
            map_config[Map.GENERATE_PARA] = data["map_data"][str(seed)]
            self.restored_maps[seed] = map_config

    def load_all_maps_from_json(self, path):
        assert path.endswith(".json")
        assert osp.isfile(path)
        with open(path, "r") as f:
            restored_data = json.load(f)
        if recursive_equal(self.config["map_config"], restored_data["map_config"]) and \
                self.start_seed + self.env_num < len(restored_data["map_data"]):
            self.load_all_maps(restored_data)
            return True
        else:
            logging.warning(
                "Warning: The pre-generated maps is with config {}, but current environment's map "
                "config is {}.\nWe now fallback to BIG algorithm to generate map online!".format(
                    restored_data["map_config"], self.map_config
                )
            )
            self.config["load_map_from_json"] = False  # Don't fall into this function again.
            return False

    def force_close(self):
        print("Closing environment ... Please wait")
        self.close()
        time.sleep(2)  # Sleep two seconds
        raise KeyboardInterrupt("'Esc' is pressed. PGDrive exits now.")

    def set_current_seed(self, seed):
        self.current_seed = seed

    def get_map(self, resolution: Iterable = (512, 512)):
        return self.current_map.get_map_image_array(resolution)

    def get_vehicle_num(self):
        if self.scene_manager is None:
            return 0
        return self.scene_manager.get_vehicle_num()

    def expert_take_over(self, action):
        if self._expert_take_over:
            from pgdrive.examples.ppo_expert import expert
            return expert(self.observation.observe(self.vehicle))
        else:
            return action

    def saver(self, action, vehicle=None):
        """
        Rule to enable saver
        :param action: original action
        :return: a new action to override original action
        """
        if vehicle is None:
            raise ValueError("Please update your code to multi-agent variant! Delete this sentence later!")

        steering = action[0]
        throttle = action[1]
        if self.config["use_saver"] and not self._expert_take_over:
            # saver can be used for human or another AI
            save_level = self.config["save_level"]
            obs = self.observation.observe(vehicle)
            from pgdrive.examples.ppo_expert import expert
            saver_a = expert(obs, deterministic=False)
            if save_level > 0.9:
                steering = saver_a[0]
                throttle = saver_a[1]
            elif save_level > 1e-3:
                heading_diff = vehicle.heading_diff(vehicle.lane) - 0.5
                f = min(1 + abs(heading_diff) * vehicle.speed * vehicle.max_speed, save_level * 10)
                # for out of road
                if (obs[0] < 0.04 * f and heading_diff < 0) or (obs[1] < 0.04 * f and heading_diff > 0) or obs[
                    0] <= 1e-3 or \
                        obs[
                            1] <= 1e-3:
                    steering = saver_a[0]
                    throttle = saver_a[1]
                    if vehicle.speed < 5:
                        throttle = 0.5
                # if saver_a[1] * vehicle.speed < -40 and action[1] > 0:
                #     throttle = saver_a[1]

                # for collision
<<<<<<< HEAD
                lidar_p = vehicle.lidar.get_cloud_points()
                left = int(vehicle.lidar.laser_num / 4)
                right = int(vehicle.lidar.laser_num / 4 * 3)
=======
                lidar_p = self.vehicle.lidar.get_cloud_points()
                left = int(self.vehicle.lidar.num_lasers / 4)
                right = int(self.vehicle.lidar.num_lasers / 4 * 3)
>>>>>>> c371aa02
                if min(lidar_p[left - 4:left + 6]) < (save_level + 0.1) / 10 or min(lidar_p[right - 4:right + 6]
                                                                                    ) < (save_level + 0.1) / 10:
                    # lateral safe distance 2.0m
                    steering = saver_a[0]
                if action[1] >= 0 and saver_a[1] <= 0 and min(min(lidar_p[0:10]), min(lidar_p[-10:])) < save_level:
                    # longitude safe distance 15 m
                    throttle = saver_a[1]

        # indicate if current frame is takeover step
        pre_save = self.takeover
        self.takeover = True if action[0] != steering or action[1] != throttle else False
        saver_info = {
            "takeover_start": True if not pre_save and self.takeover else False,
            "takeover_end": True if pre_save and not self.takeover else False
        }
        return steering, throttle, saver_info

    def toggle_expert_take_over(self):
        self._expert_take_over = not self._expert_take_over

<<<<<<< HEAD
    def for_each_vehicle(self, func, *args, **kwargs):
        """
        func is a function that take each vehicle as the first argument and *arg and **kwargs as others.
        """
        ret = dict()
        for k, v in self.vehicles.items():
            ret[k] = func(v, *args, **kwargs)
        return ret

    @property
    def vehicle(self):
        """A helper to return the vehicle only in the single-agent environment!"""
        assert len(self.vehicles) == 1, "env.vehicle is only supported in single-agent environment!"
        return self.vehicles[DEFAULT_AGENT]

    def reward(self, *args, **kwargs):
        raise ValueError("reward function is deprecated!")


if __name__ == '__main__':

    def _act(env, action):
        assert env.action_space.contains(action)
        obs, reward, done, info = env.step(action)
        assert env.observation_space.contains(obs)
        assert np.isscalar(reward)
        assert isinstance(info, dict)

    env = PGDriveEnv()
    try:
        obs = env.reset()
        assert env.observation_space.contains(obs)
        _act(env, env.action_space.sample())
        for x in [-1, 0, 1]:
            env.reset()
            for y in [-1, 0, 1]:
                _act(env, [x, y])
    finally:
        env.close()
=======
    def capture(self):
        img = PNMImage()
        self.pg_world.win.getScreenshot(img)
        img.write("main.jpg")

        for name, sensor in self.vehicle.image_sensors.items():
            if name == "mini_map":
                name = "lidar"
            sensor.save_image("{}.jpg".format(name))
        # if self.pg_world.highway_render is not None:
        #     self.pg_world.highway_render.get_screenshot("top_down.jpg")
>>>>>>> c371aa02
<|MERGE_RESOLUTION|>--- conflicted
+++ resolved
@@ -8,10 +8,7 @@
 
 import gym
 import numpy as np
-<<<<<<< HEAD
-=======
 from panda3d.core import PNMImage
->>>>>>> c371aa02
 from pgdrive.envs.observation_type import LidarStateObservation, ImageStateObservation
 from pgdrive.pg_config import PGConfig
 from pgdrive.scene_creator.ego_vehicle.base_vehicle import BaseVehicle
@@ -116,13 +113,11 @@
             self.config.update(config)
 
         self.num_agents = self.config["num_agents"]
+        assert isinstance(self.num_agents, int) and self.num_agents > 0
 
         # set their value after vehicle created
-<<<<<<< HEAD
-        vehicle_config = BaseVehicle.get_vehicle_config(self.config["vehicle_config"])
-        self.observation = LidarStateObservation(vehicle_config) if not self.config["use_image"] \
-            else ImageStateObservation(vehicle_config, self.config["image_source"], self.config["rgb_clip"])
-
+        self.observation = self.initialize_observation()
+        self.observation_space = self.observation.observation_space
         if self.num_agents == 1:
             self.observation_space = self.observation.observation_space
         else:
@@ -131,7 +126,6 @@
                  for i in range(self.num_agents)}
             )
 
-        assert isinstance(self.num_agents, int) and self.num_agents > 0
         action_space_fn = lambda: gym.spaces.Box(-1.0, 1.0, shape=(2, ), dtype=np.float32)
         if self.num_agents == 1:
             self.multi_agent_action_space = {DEFAULT_AGENT: action_space_fn()}
@@ -139,11 +133,6 @@
         else:
             self.multi_agent_action_space = {"agent{}".format(i): action_space_fn() for i in range(self.num_agents)}
             self.action_space = gym.spaces.Dict(self.multi_agent_action_space)
-=======
-        self.observation = self.initialize_observation()
-        self.observation_space = self.observation.observation_space
-        self.action_space = gym.spaces.Box(-1.0, 1.0, shape=(2, ), dtype=np.float32)
->>>>>>> c371aa02
 
         self.start_seed = self.config["start_seed"]
         self.env_num = self.config["environment_num"]
@@ -243,15 +232,9 @@
         for v in self.vehicles.values():
             self.add_modules_for_vehicle(v)
 
-<<<<<<< HEAD
     def preprocess_actions(self, actions):
         ret_actions = dict()
         infos = dict()
-=======
-    def step(self, action: np.ndarray):
-        # add custom metric in info
-        self.step_info = {"raw_action": (action[0], action[1]), "cost": 0}
->>>>>>> c371aa02
 
         for key, action in actions.items():
 
@@ -259,7 +242,7 @@
             action_space = self.multi_agent_action_space[key]
 
             # add custom metric in info
-            step_info = {"raw_action": (action[0], action[1])}
+            step_info = {"raw_action": (action[0], action[1]), "cost": 0}
 
             if self.config["action_check"]:
                 assert action_space.contains(action), "Input {} is not compatible with action space {}!".format(
@@ -306,7 +289,6 @@
         dones = self.scene_manager.update_state()
 
         # update obs
-<<<<<<< HEAD
         obses = self.for_each_vehicle(self.observation.observe)
         rewards = dict()
         for key, vehicle in self.vehicles.items():
@@ -328,30 +310,6 @@
             )
             step_infos[key] = self.custom_info_callback(step_infos[key], vehicle)
             rewards[key] = reward + done_reward
-=======
-        obs = self.observation.observe(self.vehicle)
-
-        # update rl info
-        self.done = self.done or done
-        step_reward = self.reward(action)
-        done_reward = self._done_episode()
-        self._add_cost()
-
-        if self.done:
-            step_reward = 0
-
-        # update info
-        self.step_info.update(
-            {
-                "velocity": float(self.vehicle.speed),
-                "steering": float(self.vehicle.steering),
-                "acceleration": float(self.vehicle.throttle_brake),
-                "step_reward": float(step_reward),
-                "takeover": self.takeover,
-            }
-        )
-        self.custom_info_callback()
->>>>>>> c371aa02
 
         if self.num_agents == 1:
             return obses[DEFAULT_AGENT], rewards[DEFAULT_AGENT], \
@@ -360,6 +318,7 @@
             return obses, rewards, copy.deepcopy(self.dones), copy.deepcopy(step_infos)
 
     def _add_cost(self):
+        # FIXME wrong!
         self.step_info["cost"] = 0
         if self.step_info["crash_vehicle"]:
             self.step_info["cost"] = self.config["crash_vehicle_cost"]
@@ -389,6 +348,9 @@
                 self.temporary_img_obs = ImageObservation(
                     self.vehicles[DEFAULT_AGENT].vehicle_config, image_source, False
                 )
+            else:
+                # FIXME image_source is not defined!
+                raise ValueError("Not implemented yet!")
             self.temporary_img_obs.observe(self.vehicles[DEFAULT_AGENT].image_sensors[image_source])
             return self.temporary_img_obs.get_image()
 
@@ -420,15 +382,11 @@
 
         # generate new traffic according to the map
         self.scene_manager.reset(
-<<<<<<< HEAD
-            self.current_map, self.vehicles, self.config["traffic_density"], episode_data=episode_data
-=======
             self.current_map,
-            self.vehicle,
+            self.vehicles,
             self.config["traffic_density"],
             self.config["accident_prob"],
             episode_data=episode_data
->>>>>>> c371aa02
         )
 
         self.front_vehicles = set()
@@ -436,34 +394,23 @@
         return self._get_reset_return()
 
     def _get_reset_return(self):
-<<<<<<< HEAD
         ret = dict()
         for k, v in self.vehicles.items():
             v.prepare_step(np.array([0.0, 0.0]))
             v.update_state()
-
-            # FIXME pzh: what should we do here?
+        self.observation.reset(self)
+        for k, v in self.vehicles.items():
             ret[k] = self.observation.observe(v)
         if self.num_agents == 1:
             return ret[DEFAULT_AGENT]
         else:
             return ret
-=======
-        self.vehicle.prepare_step(np.array([0.0, 0.0]))
-        self.vehicle.update_state()
-
-        self.observation.reset(self)
-
-        o = self.observation.observe(self.vehicle)
-        return o
->>>>>>> c371aa02
 
     def reward_function(self, vehicle, action):
         """
-        Override this func to get a new reward_function function
-        :param vehicle: A vehicle instance
+        Override this func to get a new reward function
         :param action: [steering, throttle/brake]
-        :return: reward_function
+        :return: reward
         """
         # Reward for moving forward in current lane
         current_lane = vehicle.lane
@@ -490,30 +437,16 @@
             low_speed_penalty = self.config["low_speed_penalty"]  # encourage car
         reward -= low_speed_penalty
         reward -= self.config["general_penalty"]
-<<<<<<< HEAD
 
         reward += self.config["speed_reward"] * (vehicle.speed / vehicle.max_speed)
-
-        # if reward_function > 3.0:
-        #     print("Stop here.")
 
         return reward
 
     def done_function(self, vehicle) -> (float, dict):
         done_reward = 0
         done = False
-        done_info = dict(crash=False, out_of_road=False, arrive_dest=False)
+        done_info = dict(crash_vehicle=False, crash_object=False, out_of_road=False, arrive_dest=False)
         long, lat = vehicle.routing_localization.final_lane.local_coordinates(vehicle.position)
-=======
-        reward += self.config["speed_reward"] * (self.vehicle.speed / self.vehicle.max_speed)
-
-        return reward
-
-    def _done_episode(self) -> (float, dict):
-        reward_ = 0
-        done_info = dict(crash_vehicle=False, crash_object=False, out_of_road=False, arrive_dest=False)
-        long, lat = self.vehicle.routing_localization.final_lane.local_coordinates(self.vehicle.position)
->>>>>>> c371aa02
 
         if vehicle.routing_localization.final_lane.length - 5 < long < vehicle.routing_localization.final_lane.length + 5 \
                 and self.current_map.lane_width / 2 >= lat >= (
@@ -522,7 +455,6 @@
             done_reward += self.config["success_reward"]
             logging.info("Episode ended! Reason: arrive_dest.")
             done_info["arrive_dest"] = True
-<<<<<<< HEAD
         elif vehicle.crash:
             done = True
             done_reward -= self.config["crash_penalty"]
@@ -531,36 +463,19 @@
         elif vehicle.out_of_route or not vehicle.on_lane or vehicle.crash_side_walk:
             done = True
             done_reward -= self.config["out_of_road_penalty"]
-=======
-        elif self.vehicle.crash_vehicle:
-            self.done = True
-            reward_ -= self.config["crash_vehicle_penalty"]
-            logging.info("Episode ended! Reason: crash vehicle")
-            done_info["crash_vehicle"] = True
-        elif self.vehicle.out_of_route or not self.vehicle.on_lane or self.vehicle.crash_side_walk:
-            self.done = True
-            reward_ -= self.config["out_of_road_penalty"]
->>>>>>> c371aa02
             logging.info("Episode ended! Reason: out_of_road.")
             done_info["out_of_road"] = True
-        elif self.vehicle.crash_object:
-            self.done = True
-            reward_ -= self.config["crash_object_penalty"]
+        elif vehicle.crash_object:
+            done = True
+            done_reward -= self.config["crash_object_penalty"]
             done_info["crash_object"] = True
 
-<<<<<<< HEAD
+        # for compatibility
+        # crash almost equals to crashing with vehicles
+        done_info["crash"] = done_info["crash_vehicle"] or done_info["crash_object"]
+
         return done, done_reward, done_info
 
-        # self.step_info.update(done_info)
-        # return reward_
-=======
-        self.step_info.update(done_info)
-
-        # ===== for old version compatibility =====
-        # crash almost equals to crashing with vehicles
-        self.step_info["crash"] = self.step_info["crash_vehicle"] or self.step_info["crash_object"]
-        return reward_
->>>>>>> c371aa02
 
     def close(self):
         if self.pg_world is not None:
@@ -670,14 +585,13 @@
             self.current_map.load_to_pg_world(self.pg_world)
 
     def add_modules_for_vehicle(self, arg_vehicle):
+        # FIXME rename!
         # add vehicle module for training according to config
         vehicle_config = arg_vehicle.vehicle_config
         arg_vehicle.add_routing_localization(vehicle_config["show_navi_mark"])  # default added
         if not self.config["use_image"]:
-<<<<<<< HEAD
             # TODO visualize lidar
             arg_vehicle.add_lidar(vehicle_config["lidar"][0], vehicle_config["lidar"][1])
-=======
             if vehicle_config["lidar"]["num_lasers"] > 0 and vehicle_config["lidar"]["distance"] > 0:
                 self.vehicle.add_lidar(
                     num_lasers=vehicle_config["lidar"]["num_lasers"],
@@ -689,7 +603,6 @@
                 logging.warning(
                     "You have set the lidar config to: {}, which seems to be invalid!".format(vehicle_config["lidar"])
                 )
->>>>>>> c371aa02
 
             if self.config["use_render"]:
                 rgb_cam_config = vehicle_config["rgb_cam"]
@@ -856,15 +769,9 @@
                 #     throttle = saver_a[1]
 
                 # for collision
-<<<<<<< HEAD
                 lidar_p = vehicle.lidar.get_cloud_points()
-                left = int(vehicle.lidar.laser_num / 4)
-                right = int(vehicle.lidar.laser_num / 4 * 3)
-=======
-                lidar_p = self.vehicle.lidar.get_cloud_points()
-                left = int(self.vehicle.lidar.num_lasers / 4)
-                right = int(self.vehicle.lidar.num_lasers / 4 * 3)
->>>>>>> c371aa02
+                left = int(vehicle.lidar.num_lasers / 4)
+                right = int(vehicle.lidar.num_lasers / 4 * 3)
                 if min(lidar_p[left - 4:left + 6]) < (save_level + 0.1) / 10 or min(lidar_p[right - 4:right + 6]
                                                                                     ) < (save_level + 0.1) / 10:
                     # lateral safe distance 2.0m
@@ -885,7 +792,18 @@
     def toggle_expert_take_over(self):
         self._expert_take_over = not self._expert_take_over
 
-<<<<<<< HEAD
+    def capture(self):
+        img = PNMImage()
+        self.pg_world.win.getScreenshot(img)
+        img.write("main.jpg")
+
+        for name, sensor in self.vehicle.image_sensors.items():
+            if name == "mini_map":
+                name = "lidar"
+            sensor.save_image("{}.jpg".format(name))
+        # if self.pg_world.highway_render is not None:
+        #     self.pg_world.highway_render.get_screenshot("top_down.jpg")
+
     def for_each_vehicle(self, func, *args, **kwargs):
         """
         func is a function that take each vehicle as the first argument and *arg and **kwargs as others.
@@ -924,17 +842,4 @@
             for y in [-1, 0, 1]:
                 _act(env, [x, y])
     finally:
-        env.close()
-=======
-    def capture(self):
-        img = PNMImage()
-        self.pg_world.win.getScreenshot(img)
-        img.write("main.jpg")
-
-        for name, sensor in self.vehicle.image_sensors.items():
-            if name == "mini_map":
-                name = "lidar"
-            sensor.save_image("{}.jpg".format(name))
-        # if self.pg_world.highway_render is not None:
-        #     self.pg_world.highway_render.get_screenshot("top_down.jpg")
->>>>>>> c371aa02
+        env.close()