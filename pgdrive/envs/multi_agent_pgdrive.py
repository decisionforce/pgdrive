import logging

from pgdrive.envs.pgdrive_env_v2 import PGDriveEnvV2
from pgdrive.scene_creator.blocks.first_block import FirstBlock
from pgdrive.scene_creator.road.road import Road
from pgdrive.scene_creator.vehicle.base_vehicle import BaseVehicle
from pgdrive.scene_manager.agent_manager import AgentManager
from pgdrive.scene_manager.spawn_manager import SpawnManager
from pgdrive.utils import setup_logger, get_np_random, PGConfig
from pgdrive.utils.pg_config import merge_dicts

MULTI_AGENT_PGDRIVE_DEFAULT_CONFIG = dict(
    # ===== Multi-agent =====
    is_multi_agent=True,
    num_agents=2,  # If num_agents is set to None, then endless vehicles will be added only the empty spawn points exist

    # Whether to terminate a vehicle if it crash with others. Since in MA env the crash is extremely dense, so
    # frequently done might not be a good idea.
    crash_done=False,
    out_of_road_done=True,

    # Whether the vehicle can rejoin the episode
    allow_respawn=True,

    # The maximum length of the episode. If allow respawn, then this is the maximum step that respawn can happen. After
    # that, the episode won't terminate until all existing vehicles reach their horizon or done. The vehicle specified
    # horizon is also this value.
    horizon=1000,

    # ===== Vehicle Setting =====
    vehicle_config=dict(lidar=dict(num_lasers=72, distance=40, num_others=0)),
    target_vehicle_configs=dict(),

    # ===== New Reward Setting =====
    out_of_road_penalty=5.0,
    crash_vehicle_penalty=5.0,
    crash_object_penalty=5.0,

    # ===== Environmental Setting =====
    top_down_camera_initial_x=0,
    top_down_camera_initial_y=0,
    top_down_camera_initial_z=120,  # height
    traffic_density=0.,
    auto_termination=False,
    camera_height=4,
)


class MultiAgentPGDrive(PGDriveEnvV2):
    """
    This serve as the base class for Multi-agent PGDrive!
    """

    # A list of road instances denoting which roads afford spawn points. If not set, then search for all
    # possible roads and spawn new agents in them if possible.
    spawn_roads = [
        # Road(FirstBlock.NODE_1, FirstBlock.NODE_2),
        Road(FirstBlock.NODE_2, FirstBlock.NODE_3)
    ]

    @staticmethod
    def default_config() -> PGConfig:
        config = PGDriveEnvV2.default_config()
        config.update(MULTI_AGENT_PGDRIVE_DEFAULT_CONFIG)
        return config

    def __init__(self, config=None):
        super(MultiAgentPGDrive, self).__init__(config)
        self._top_down_renderer = None

    def _process_extra_config(self, config) -> "PGConfig":
        ret_config = self.default_config().update(
            config, allow_overwrite=False, stop_recursive_update=["target_vehicle_configs"]
        )
        if not ret_config["crash_done"] and ret_config["crash_vehicle_penalty"] > 2:
            logging.warning(
                "Are you sure you wish to set crash_vehicle_penalty={} when crash_done=False?".format(
                    ret_config["crash_vehicle_penalty"]
                )
            )
        if ret_config["use_render"] and ret_config["fast"]:
            logging.warning("Turn fast=False can accelerate Multi-agent rendering performance!")

        # Workaround
        if ret_config["target_vehicle_configs"]:
            for k, v in ret_config["target_vehicle_configs"].items():
                old = ret_config["vehicle_config"].copy()
                new = old.update(v)
                ret_config["target_vehicle_configs"][k] = new

        self._spawn_manager = SpawnManager(
            exit_length=ret_config["map_config"]["exit_length"],
            lane_num=ret_config["map_config"]["lane_num"],
            num_agents=ret_config["num_agents"],
            vehicle_config=ret_config["vehicle_config"],
            target_vehicle_configs=ret_config["target_vehicle_configs"],
        )

        self._spawn_manager.set_spawn_roads(self.spawn_roads)

        ret_config = self._update_agent_pos_configs(ret_config)
        return ret_config

    def _update_agent_pos_configs(self, config):
        config["target_vehicle_configs"] = self._spawn_manager.get_target_vehicle_configs(seed=self._DEBUG_RANDOM_SEED)
        return config

    def done_function(self, vehicle_id):
        done, done_info = super(MultiAgentPGDrive, self).done_function(vehicle_id)
        if done_info["crash"] and (not self.config["crash_done"]):
            assert done_info["crash_vehicle"] or done_info["arrive_dest"] or done_info["out_of_road"]
            if not (done_info["arrive_dest"] or done_info["out_of_road"]):
                # Does not revert done if high-priority termination happens!
                done = False

        if done_info["out_of_road"] and (not self.config["out_of_road_done"]):
            assert done_info["crash_vehicle"] or done_info["arrive_dest"] or done_info["out_of_road"]
            if not done_info["arrive_dest"]:
                done = False

        return done, done_info

    def step(self, actions):
        o, r, d, i = super(MultiAgentPGDrive, self).step(actions)
        o, r, d, i = self._after_vehicle_done(o, r, d, i)

        # Update respawn manager
        if self.episode_steps >= self.config["horizon"]:
            self._agent_manager.set_allow_respawn(False)
        self._spawn_manager.step()
        new_obs_dict = self._respawn_vehicles()
        if new_obs_dict:
            for new_id, new_obs in new_obs_dict.items():
                o[new_id] = new_obs
                r[new_id] = 0.0
                i[new_id] = {}
                d[new_id] = False

        # Update __all__
        d["__all__"] = (
                ((self.episode_steps >= self.config["horizon"]) and (all(d.values()))) or (len(self.vehicles) == 0)
                or (self.episode_steps >= 5 * self.config["horizon"])
        )
        if d["__all__"]:
            for k in d.keys():
                d[k] = True

        return o, r, d, i

    def reset(self, *args, **kwargs):
        self.config = self._update_agent_pos_configs(self.config)
        ret = super(MultiAgentPGDrive, self).reset(*args, **kwargs)
        assert len(self.vehicles) == self.num_agents
        return ret

    def _reset_agents(self):
        # update config (for new possible spawn places)
        for v_id, v in self.vehicles.items():
            v.vehicle_config = self._get_target_vehicle_config(self.config["target_vehicle_configs"][v_id])
        super(MultiAgentPGDrive, self)._reset_agents()  # Update config before actually resetting!
        self.for_each_vehicle(self._update_destination_for)

    def _after_vehicle_done(self, obs=None, reward=None, dones: dict = None, info=None):
        for v_id, v_info in info.items():
            if v_info.get("episode_length", 0) >= self.config["horizon"]:
                if dones[v_id] is not None:
                    info[v_id]["max_step"] = True
                    dones[v_id] = True
                    self.dones[v_id] = True
        for dead_vehicle_id, done in dones.items():
            if done:
                self._agent_manager.finish(dead_vehicle_id)
<<<<<<< HEAD
                self._update_camera_after_finish(dead_vehicle_id)
=======
                if dead_vehicle_id == self._agent_manager.object_to_agent(self.current_track_vehicle.name):
                    self.chase_another_v()  # Focus to another alive vehicle
>>>>>>> 5db913ce
        return obs, reward, dones, info

    def _update_camera_after_finish(self, dead_vehicle_id):
        if dead_vehicle_id == self._agent_manager.object_to_agent(
                self.current_track_vehicle.name) and self.pg_world.taskMgr.hasTaskNamed(
                self.main_camera.CHASE_TASK_NAME):
            self.chase_another_v()

    def _get_vehicles(self):
        return {
            name: BaseVehicle(self.pg_world, self._get_target_vehicle_config(new_config))
            for name, new_config in self.config["target_vehicle_configs"].items()
        }

    def _get_observations(self):
        return {
            name: self.get_single_observation(self._get_target_vehicle_config(new_config))
            for name, new_config in self.config["target_vehicle_configs"].items()
        }

    def _get_target_vehicle_config(self, extra_config: dict):
        """
        Newly introduce method
        """
        vehicle_config = merge_dicts(self.config["vehicle_config"], extra_config, allow_new_keys=False)
        return PGConfig(vehicle_config)

    def _after_lazy_init(self):
        super(MultiAgentPGDrive, self)._after_lazy_init()

        # Use top-down view by default
        if hasattr(self, "main_camera") and self.main_camera is not None:
            top_down_camera_height = self.config["top_down_camera_initial_z"]
            self.main_camera.camera.setPos(0, 0, top_down_camera_height)
            self.main_camera.top_down_camera_height = top_down_camera_height
            self.main_camera.stop_track(self.pg_world, self.current_track_vehicle)
            self.main_camera.camera_x += self.config["top_down_camera_initial_x"]
            self.main_camera.camera_y += self.config["top_down_camera_initial_y"]

    def _respawn_vehicles(self):
        new_obs_dict = {}
        while True:
            new_id, new_obs = self._respawn_single_vehicle()
            if new_obs is not None:
                new_obs_dict[new_id] = new_obs
            else:
                break
        return new_obs_dict

    def _force_respawn(self, agent_name):
        """
        This function can force a given vehicle to respawn!
        """
        self._agent_manager.finish(agent_name)
        self._update_camera_after_finish()
        new_id, new_obs = self._respawn_single_vehicle()
        return new_id, new_obs

    def _respawn_single_vehicle(self):
        """
        Arbitrary insert a new vehicle to a new spawn place if possible.
        """
        safe_places_dict = self._spawn_manager.get_available_spawn_places(self.pg_world, self.current_map)
        if len(safe_places_dict) == 0 or not self._agent_manager.allow_respawn:
            # No more run, just wait!
            return None, None
        assert len(safe_places_dict) > 0
        bp_index = get_np_random(self._DEBUG_RANDOM_SEED).choice(list(safe_places_dict.keys()), 1)[0]
        new_spawn_place = safe_places_dict[bp_index]

        if new_spawn_place[self._spawn_manager.FORCE_AGENT_NAME] is not None:
            if new_spawn_place[self._spawn_manager.FORCE_AGENT_NAME] != self._agent_manager.next_agent_id():
                return None, None

        new_agent_id, vehicle = self._agent_manager.propose_new_vehicle()
        new_spawn_place_config = new_spawn_place["config"]
        vehicle.vehicle_config.update(new_spawn_place_config)
        vehicle.reset(self.current_map)
        self._update_destination_for(vehicle)
        vehicle.update_state(detector_mask=None)
        self.dones[new_agent_id] = False  # Put it in the internal dead-tracking dict.

        new_obs = self.observations[new_agent_id].observe(vehicle)
        return new_agent_id, new_obs

    def _update_destination_for(self, vehicle):
        pass

        # when agent re-joined to the game, call this to set the new route to destination
        # end_road = -get_np_random(self._DEBUG_RANDOM_SEED).choice(self.spawn_roads)  # Use negative road!
        # vehicle.routing_localization.set_route(vehicle.lane_index[0], end_road.end_node)

    def render(self, mode='human', text=None, *args, **kwargs):
        if mode == "top_down":
            ret = self._render_topdown(*args, **kwargs)
        else:
            ret = super(MultiAgentPGDrive, self).render(mode=mode, text=text)
        return ret

    def _render_topdown(self, *args, **kwargs):
        if self._top_down_renderer is None:
            from pgdrive.obs.top_down_renderer import TopDownRenderer
            self._top_down_renderer = TopDownRenderer(self.current_map, *args, **kwargs)
        self._top_down_renderer.render(list(self.vehicles.values()))


def _test():
    setup_logger(True)
    env = MultiAgentPGDrive(
        {
            "num_agents": 12,
            "allow_respawn": False,
            "use_render": True,
            "debug": False,
            "fast": True,
            "manual_control": True,
            "pg_world_config": {
                "pstats": False
            },
        }
    )
    o = env.reset()
    total_r = 0
    for i in range(1, 100000):
        # o, r, d, info = env.step(env.action_space.sample())
        o, r, d, info = env.step({v_id: [0, 1] for v_id in env.vehicles.keys()})
        for r_ in r.values():
            total_r += r_
        # o, r, d, info = env.step([0,1])
        d.update({"total_r": total_r})
        # env.render(text=d)
        if len(env.vehicles) == 0:
            total_r = 0
            print("Reset")
            env.reset()
    env.close()


def _vis():
    setup_logger(True)
    env = MultiAgentPGDrive(
        {
            # "use_render": True,
            # "fast": True,
            "num_agents": 12,
            "allow_respawn": False,
            "manual_control": True,
            "pg_world_config": {
                "pstats": False
            },
        }
    )
    o = env.reset()
    total_r = 0
    for i in range(1, 100000):
        # o, r, d, info = env.step(env.action_space.sample())
        o, r, d, info = env.step({v_id: [0.0, 0.0] for v_id in env.vehicles.keys()})
        for r_ in r.values():
            total_r += r_
        # o, r, d, info = env.step([0,1])
        # d.update({"total_r": total_r})
        env.render(mode="top_down")
        if len(env.vehicles) == 0:
            total_r = 0
            print("Reset")
            env.reset()
    env.close()


if __name__ == '__main__':
    _vis()<|MERGE_RESOLUTION|>--- conflicted
+++ resolved
@@ -4,7 +4,6 @@
 from pgdrive.scene_creator.blocks.first_block import FirstBlock
 from pgdrive.scene_creator.road.road import Road
 from pgdrive.scene_creator.vehicle.base_vehicle import BaseVehicle
-from pgdrive.scene_manager.agent_manager import AgentManager
 from pgdrive.scene_manager.spawn_manager import SpawnManager
 from pgdrive.utils import setup_logger, get_np_random, PGConfig
 from pgdrive.utils.pg_config import merge_dicts
@@ -170,12 +169,7 @@
         for dead_vehicle_id, done in dones.items():
             if done:
                 self._agent_manager.finish(dead_vehicle_id)
-<<<<<<< HEAD
                 self._update_camera_after_finish(dead_vehicle_id)
-=======
-                if dead_vehicle_id == self._agent_manager.object_to_agent(self.current_track_vehicle.name):
-                    self.chase_another_v()  # Focus to another alive vehicle
->>>>>>> 5db913ce
         return obs, reward, dones, info
 
     def _update_camera_after_finish(self, dead_vehicle_id):
@@ -230,7 +224,7 @@
         This function can force a given vehicle to respawn!
         """
         self._agent_manager.finish(agent_name)
-        self._update_camera_after_finish()
+        self._update_camera_after_finish(agent_name)
         new_id, new_obs = self._respawn_single_vehicle()
         return new_id, new_obs
 
