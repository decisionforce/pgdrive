from pgdrive.envs.pgdrive_env_v2 import PGDriveEnvV2
from pgdrive.scene_creator.blocks.first_block import FirstBlock
from pgdrive.scene_creator.vehicle.base_vehicle import BaseVehicle
from pgdrive.utils import setup_logger, PGConfig
from pgdrive.utils.pg_config import merge_dicts


<<<<<<< HEAD
class MultiAgentPGDrive(PGDriveEnvV2):
    """
    This serve as the base class for Multi-agent PGDrive!
    """
=======
class MultiAgentPGDrive(PGDriveEnv):
>>>>>>> 708375c8
    @staticmethod
    def default_config() -> PGConfig:
        config = PGDriveEnvV2.default_config()
        config.update(
            {
                "environment_num": 1,
                "traffic_density": 0.,
                "start_seed": 10,
                "map": "yY",
                "vehicle_config": {
                    "use_lane_line_detector": True
                },
                "target_vehicle_configs": {
                    "agent0": {
                        "born_longitude": 10,
                        "born_lateral": 1.5,
                        "born_lane_index": (FirstBlock.NODE_1, FirstBlock.NODE_2, 1),
                        # "show_lidar": True
                        "show_side_detector": True
                    },
                    "agent1": {
                        "born_longitude": 10,
                        # "show_lidar": True,
                        "born_lateral": -1,
                        "born_lane_index": (FirstBlock.NODE_1, FirstBlock.NODE_2, 0),
                    },
                    "agent2": {
                        "born_longitude": 10,
                        "born_lane_index": (FirstBlock.NODE_1, FirstBlock.NODE_2, 2),
                        # "show_lidar": True,
                        "born_lateral": 1,
                    },
                    "agent3": {
                        "born_longitude": 10,
                        # "show_lidar": True,
                        "born_lateral": 2,
                        "born_lane_index": (FirstBlock.NODE_1, FirstBlock.NODE_2, 0),
                    }
                },
                "num_agents": 4,
                "crash_done": True
            }
        )
        # Some collision bugs still exist, always set to False now!!!!
        # config.extend_config_with_unknown_keys({"crash_done": True})
        return config

    def __init__(self, config=None):
        super(MultiAgentPGDrive, self).__init__(config)

    def done_function(self, vehicle_id):
        vehicle = self.vehicles[vehicle_id]
        # crash will not done
        done, done_info = super(MultiAgentPGDrive, self).done_function(vehicle_id)
        if vehicle.crash_vehicle and not self.config["crash_done"]:
            done = False
            done_info["crash_vehicle"] = False
        elif vehicle.out_of_route and vehicle.on_lane and not vehicle.crash_sidewalk:
            done = False
            done_info["out_of_road"] = False
        return done, done_info

    def step(self, actions):
        actions = self._preprocess_marl_actions(actions)
        o, r, d, i = super(MultiAgentPGDrive, self).step(actions)
        self._after_vehicle_done(d)
        return o, r, d, i

    def _preprocess_marl_actions(self, actions):
        # remove useless actions
        id_to_remove = []
        for id in actions.keys():
            if id in self.done_vehicles.keys():
                id_to_remove.append(id)
        for id in id_to_remove:
            actions.pop(id)
        return actions

    def _after_vehicle_done(self, dones: dict):
        for id, done in dones.items():
            if done and id in self.vehicles.keys():
                v = self.vehicles.pop(id)
                v.prepare_step([0, -1])
                self.done_vehicles[id] = v

    def _get_vehicles(self):
        return {
            name: BaseVehicle(self.pg_world, self._get_target_vehicle_config(new_config))
            for name, new_config in self.config["target_vehicle_configs"].items()
        }

    def _get_observations(self):
        return {
            name: self.get_single_observation(self._get_target_vehicle_config(new_config))
            for name, new_config in self.config["target_vehicle_configs"].items()
        }

    def _get_target_vehicle_config(self, extra_config: dict):
        """
        Newly introduce method
        """
        vehicle_config = merge_dicts(self.config["vehicle_config"], extra_config, allow_new_keys=False)
        return PGConfig(vehicle_config)


if __name__ == "__main__":
    setup_logger(True)
    env = MultiAgentPGDrive(
        {
            "use_render": True,
            "debug": False,
            "manual_control": True,
            "pg_world_config": {
                "pstats": False
            }
        }
    )
    o = env.reset()
    total_r = 0
    for i in range(1, 100000):
        o, r, d, info = env.step({"agent0": [-1, 0], "agent1": [0, 0], "agent2": [-1, 0], "agent3": [0, 0]})
        for r_ in r.values():
            total_r += r_
        # o, r, d, info = env.step([0,1])
        d.update({"total_r": total_r})
        env.render(text=d)
        if len(env.vehicles) == 0:
            total_r = 0
            print("Reset")
            env.reset()
    env.close()<|MERGE_RESOLUTION|>--- conflicted
+++ resolved
@@ -5,14 +5,10 @@
 from pgdrive.utils.pg_config import merge_dicts
 
 
-<<<<<<< HEAD
 class MultiAgentPGDrive(PGDriveEnvV2):
     """
     This serve as the base class for Multi-agent PGDrive!
     """
-=======
-class MultiAgentPGDrive(PGDriveEnv):
->>>>>>> 708375c8
     @staticmethod
     def default_config() -> PGConfig:
         config = PGDriveEnvV2.default_config()
