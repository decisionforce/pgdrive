import copy
import logging

from pgdrive.component.blocks.first_block import FirstPGBlock
from pgdrive.component.road.road import Road
from pgdrive.constants import TerminationState
from pgdrive.envs.pgdrive_env_v2 import PGDriveEnvV2
from pgdrive.manager.spawn_manager import SpawnManager
from pgdrive.utils import setup_logger, get_np_random, Config
from pgdrive.utils.config import merge_dicts

MULTI_AGENT_PGDRIVE_DEFAULT_CONFIG = dict(
    # ===== Multi-agent =====
    is_multi_agent=True,
    num_agents=15,  # If num_agents is set to None, then endless vehicles will be added only the empty spawn points exist
    random_agent_model=False,

    # Whether to terminate a vehicle if it crash with others. Since in MA env the crash is extremely dense, so
    # frequently done might not be a good idea.
    crash_done=True,
    out_of_road_done=True,
    delay_done=25,  # Wait for 5 seconds in real world.

    # Whether the vehicle can rejoin the episode
    allow_respawn=True,

    # The maximum length of the episode. If allow respawn, then this is the maximum step that respawn can happen. After
    # that, the episode won't terminate until all existing vehicles reach their horizon or done. The vehicle specified
    # horizon is also this value.
    horizon=1000,

    # Use to determine what neighborhood means
    neighbours_distance=10,

    # ===== Vehicle Setting =====
    vehicle_config=dict(lidar=dict(num_lasers=72, distance=40, num_others=0), random_color=True),
    target_vehicle_configs=dict(),

    # ===== New Reward Setting =====
    out_of_road_penalty=10,
    crash_vehicle_penalty=10,
    crash_object_penalty=10,
    crash_vehicle_cost=1,
    crash_object_cost=1,
    out_of_road_cost=0,  # Do not count out of road into cost!

    # ===== Environmental Setting =====
<<<<<<< HEAD
=======
    top_down_camera_initial_x=0,
    top_down_camera_initial_y=0,
    top_down_camera_initial_z=200,  # height
>>>>>>> a6f90947
    traffic_density=0.,
    auto_termination=False,
    camera_height=4,
    load_map_from_json=False,
    _load_map_from_json=""
)


class MultiAgentPGDrive(PGDriveEnvV2):
    """
    This serve as the base class for Multi-agent PGDrive!
    """

    # A list of road instances denoting which roads afford spawn points. If not set, then search for all
    # possible roads and spawn new agents in them if possible.
    spawn_roads = [
        Road(FirstPGBlock.NODE_2, FirstPGBlock.NODE_3),
    ]

    @staticmethod
    def default_config() -> Config:
        config = PGDriveEnvV2.default_config()
        config.update(MULTI_AGENT_PGDRIVE_DEFAULT_CONFIG)
        return config

    def __init__(self, config=None):
        self._raw_input_config = copy.deepcopy(config)
        super(MultiAgentPGDrive, self).__init__(config)
        self._top_down_renderer = None

    def _merge_extra_config(self, config) -> "Config":
        ret_config = self.default_config().update(
            config, allow_add_new_key=False, stop_recursive_update=["target_vehicle_configs"]
        )
        if not ret_config["crash_done"] and ret_config["crash_vehicle_penalty"] > 2:
            logging.warning(
                "Are you sure you wish to set crash_vehicle_penalty={} when crash_done=False?".format(
                    ret_config["crash_vehicle_penalty"]
                )
            )
        if ret_config["use_render"] and ret_config["fast"]:
            logging.warning("Turn fast=False can accelerate Multi-agent rendering performance!")

        # Workaround
        if ret_config["target_vehicle_configs"]:
            for k, v in ret_config["target_vehicle_configs"].items():
                old = ret_config["vehicle_config"].copy()
                new = old.update(v)
                ret_config["target_vehicle_configs"][k] = new

        self._spawn_manager = SpawnManager(
            exit_length=ret_config["map_config"]["exit_length"],
            lane_num=ret_config["map_config"]["lane_num"],
            num_agents=ret_config["num_agents"],
            vehicle_config=ret_config["vehicle_config"],
            target_vehicle_configs=ret_config["target_vehicle_configs"],
            seed=self._DEBUG_RANDOM_SEED
        )

        self._spawn_manager.set_spawn_roads(self.spawn_roads)
        ret_config = self._update_agent_pos_configs(ret_config)

        if "prefer_track_agent" in config and config["prefer_track_agent"]:
            ret_config["target_vehicle_configs"][config["prefer_track_agent"]]["am_i_the_special_one"] = True
        return ret_config

    def _update_agent_pos_configs(self, config):
        config["target_vehicle_configs"] = self._spawn_manager.get_target_vehicle_configs(seed=self._DEBUG_RANDOM_SEED)
        return config

    def done_function(self, vehicle_id):
        done, done_info = super(MultiAgentPGDrive, self).done_function(vehicle_id)
        if done_info[TerminationState.CRASH] and (not self.config["crash_done"]):
            assert done_info[TerminationState.CRASH_VEHICLE] or \
                   done_info[TerminationState.SUCCESS] or done_info[TerminationState.OUT_OF_ROAD]
            if not (done_info[TerminationState.SUCCESS] or done_info[TerminationState.OUT_OF_ROAD]):
                # Does not revert done if high-priority termination happens!
                done = False

        if done_info[TerminationState.OUT_OF_ROAD] and (not self.config["out_of_road_done"]):
            assert done_info[TerminationState.CRASH_VEHICLE] or \
                   done_info[TerminationState.SUCCESS] or done_info[TerminationState.OUT_OF_ROAD]
            if not done_info[TerminationState.SUCCESS]:
                done = False

        return done, done_info

    def step(self, actions):
        o, r, d, i = super(MultiAgentPGDrive, self).step(actions)
        o, r, d, i = self._after_vehicle_done(o, r, d, i)

        # Update respawn manager
        if self.episode_steps >= self.config["horizon"] or self.engine.replay_system is not None:
            self.agent_manager.set_allow_respawn(False)
        self._spawn_manager.step()
        new_obs_dict = self._respawn_vehicles(randomize_position=self.config["random_traffic"])
        if new_obs_dict:
            for new_id, new_obs in new_obs_dict.items():
                o[new_id] = new_obs
                r[new_id] = 0.0
                i[new_id] = {}
                d[new_id] = False

        # Update __all__
        d["__all__"] = (
            ((self.episode_steps >= self.config["horizon"]) and (all(d.values()))) or (len(self.vehicles) == 0)
            or (self.episode_steps >= 5 * self.config["horizon"])
        )
        if d["__all__"]:
            for k in d.keys():
                d[k] = True

        return o, r, d, i

    def reset(self, *args, **kwargs):
        self.config.update(self._update_agent_pos_configs(self.config))
        ret = super(MultiAgentPGDrive, self).reset(*args, **kwargs)
        assert (len(self.vehicles) == self.num_agents) or (self.num_agents == -1)
        return ret

    def _reset_config(self):
        # update config (for new possible spawn places)
        for v_id, config in self.config["target_vehicle_configs"].items():
            self.config["target_vehicle_configs"][v_id] = self._update_destination_for(
                v_id, self.config["target_vehicle_configs"][v_id]
            )

    def _after_vehicle_done(self, obs=None, reward=None, dones: dict = None, info=None):
        if self.engine.replay_system is not None:
            return obs, reward, dones, info
        for v_id, v_info in info.items():
            if v_info.get("episode_length", 0) >= self.config["horizon"]:
                if dones[v_id] is not None:
                    info[v_id][TerminationState.MAX_STEP] = True
                    dones[v_id] = True
                    self.dones[v_id] = True
        for dead_vehicle_id, done in dones.items():
            if done:
                self.agent_manager.finish(
                    dead_vehicle_id, ignore_delay_done=info[dead_vehicle_id].get(TerminationState.SUCCESS, False)
                )
                self._update_camera_after_finish(dead_vehicle_id)
        return obs, reward, dones, info

    def _update_camera_after_finish(self, dead_vehicle_id):
        if self.main_camera is not None and self.current_track_vehicle is None \
                and self.engine.task_manager.hasTaskNamed(self.main_camera.CHASE_TASK_NAME):
            self.chase_camera()

    def _get_observations(self):
        return {
            name: self.get_single_observation(self._get_single_vehicle_config(new_config))
            for name, new_config in self.config["target_vehicle_configs"].items()
        }

    def _get_single_vehicle_config(self, extra_config: dict):
        """
        Newly introduce method
        """
        vehicle_config = merge_dicts(self.config["vehicle_config"], extra_config, allow_new_keys=False)
        return Config(vehicle_config)

    def _respawn_vehicles(self, randomize_position=False):
        new_obs_dict = {}
        if not self.agent_manager.allow_respawn:
            return new_obs_dict
        while True:
            new_id, new_obs = self._respawn_single_vehicle(randomize_position=randomize_position)
            if new_obs is not None:
                new_obs_dict[new_id] = new_obs
            else:
                break
        return new_obs_dict

    def _force_respawn(self, agent_name, randomize_position=False):
        """
        This function can force a given vehicle to respawn!
        """
        self.agent_manager.finish(agent_name, ignore_delay_done=True)
        self._update_camera_after_finish(agent_name)
        new_id, new_obs = self._respawn_single_vehicle(randomize_position=randomize_position)
        return new_id, new_obs

    def _respawn_single_vehicle(self, randomize_position=False):
        """
        Arbitrary insert a new vehicle to a new spawn place if possible.
        """
        safe_places_dict = self._spawn_manager.get_available_respawn_places(
            self.current_map, randomize=randomize_position
        )
        if len(safe_places_dict) == 0 or not self.agent_manager.allow_respawn:
            # No more run, just wait!
            return None, None
        assert len(safe_places_dict) > 0
        bp_index = get_np_random(self._DEBUG_RANDOM_SEED).choice(list(safe_places_dict.keys()), 1)[0]
        new_spawn_place = safe_places_dict[bp_index]

        if new_spawn_place[self._spawn_manager.FORCE_AGENT_NAME] is not None:
            if new_spawn_place[self._spawn_manager.FORCE_AGENT_NAME] != self.agent_manager.next_agent_id():
                return None, None

        new_agent_id, vehicle = self.agent_manager.propose_new_vehicle()
        new_spawn_place_config = new_spawn_place["config"]
        new_spawn_place_config = self._update_destination_for(new_agent_id, new_spawn_place_config)
        vehicle.config.update(new_spawn_place_config)
        vehicle.reset()
        vehicle.after_step()
        self.dones[new_agent_id] = False  # Put it in the internal dead-tracking dict.

        new_obs = self.observations[new_agent_id].observe(vehicle)
        return new_agent_id, new_obs

    def _update_destination_for(self, vehicle_id, vehicle_config):
        # when agent re-joined to the game, call this to set the new route to destination
        # end_road = -get_np_random(self._DEBUG_RANDOM_SEED).choice(self.spawn_roads)  # Use negative road!
        # vehicle.navigation.set_route(vehicle.lane_index[0], end_road.end_node)
        return vehicle_config

    def render(self, mode='human', text=None, *args, **kwargs):
        if mode == "top_down":
            ret = self._render_topdown(*args, **kwargs)
        else:
            ret = super(MultiAgentPGDrive, self).render(mode=mode, text=text)
        return ret

    def _render_topdown(self, *args, **kwargs):
        # dones = kwargs.pop("dones")
        if self._top_down_renderer is None:
            from pgdrive.obs.top_down_renderer import TopDownRenderer
            self._top_down_renderer = TopDownRenderer(self, self.current_map, *args, **kwargs)
        return self._top_down_renderer.render(list(self.vehicles.values()), self.agent_manager)

    def close_and_reset_num_agents(self, num_agents):
        config = copy.deepcopy(self._raw_input_config)
        self.close()
        config["num_agents"] = num_agents
        super(MultiAgentPGDrive, self).__init__(config)

    def close(self):
        super(MultiAgentPGDrive, self).close()
        if self._top_down_renderer is not None:
            self._top_down_renderer.close()


def _test():
    setup_logger(True)
    env = MultiAgentPGDrive(
        {
            "num_agents": 12,
            "allow_respawn": False,
            "use_render": True,
            "debug": False,
            "fast": True,
            "manual_control": True,
        }
    )
    o = env.reset()
    total_r = 0
    for i in range(1, 100000):
        # o, r, d, info = env.step(env.action_space.sample())
        o, r, d, info = env.step({v_id: [0, 1] for v_id in env.vehicles.keys()})
        for r_ in r.values():
            total_r += r_
        # o, r, d, info = env.step([0,1])
        d.update({"total_r": total_r})
        # env.render(text=d)
        env.render(mode="top_down")
        if len(env.vehicles) == 0:
            total_r = 0
            print("Reset")
            env.reset()
    env.close()


def _vis():
    setup_logger(True)
    env = MultiAgentPGDrive(
        {
            "use_render": True,
            "fast": True,
            "num_agents": 5,
            "start_seed": 8000,
            "environment_num": 100

            # "allow_respawn": False,
            # "manual_control": True,
        }
    )
    o = env.reset()
    total_r = 0
    for i in range(1, 100000):
        # o, r, d, info = env.step(env.action_space.sample())
        o, r, d, info = env.step({v_id: [0.0, 0.0] for v_id in env.vehicles.keys()})
        for r_ in r.values():
            total_r += r_
        # o, r, d, info = env.step([0,1])
        # d.update({"total_r": total_r})
        env.render(mode="top_down")
        env.reset()
        if len(env.vehicles) == 0:
            total_r = 0
            print("Reset")
            env.reset()
    env.close()


def pygame_replay(name, env_class, save=False, other_traj=None, film_size=(1000, 1000), extra_config={}):
    import copy
    import json
    import pygame
    extra_config["use_render"] = True
    env = env_class(extra_config)
    ckpt = "metasvodist_{}_best.json".format(name) if other_traj is None else other_traj
    with open(ckpt, "r") as f:
        traj = json.load(f)
    o = env.reset(copy.deepcopy(traj))
    env.main_camera.set_follow_lane(True)
    frame_count = 0
    while True:
        o, r, d, i = env.step(env.action_space.sample())
        env.engine.force_fps.toggle()
        env.render(mode="top_down", num_stack=50, film_size=film_size, history_smooth=0)
        if save:
            pygame.image.save(env._top_down_renderer._runtime, "{}_{}.png".format(name, frame_count))
        frame_count += 1
        if len(env.engine.replay_system.restore_episode_info) == 0:
            env.close()


def panda_replay(name, env_class, save=False, other_traj=None, extra_config={}):
    import copy
    import json
    import pygame
    extra_config.update({"use_render": True})
    env = env_class(extra_config)
    ckpt = "metasvodist_{}_best.json".format(name) if other_traj is None else other_traj
    with open(ckpt, "r") as f:
        traj = json.load(f)
    o = env.reset(copy.deepcopy(traj))
    env.main_camera.set_follow_lane(True)
    frame_count = 0
    while True:
        o, r, d, i = env.step(env.action_space.sample())
        env.engine.force_fps.toggle()
        if save:
            pygame.image.save(env._top_down_renderer._runtime, "{}_{}.png".format(name, frame_count))
        frame_count += 1
        if len(env.engine.replay_system.restore_episode_info) == 0:
            env.close()


if __name__ == '__main__':
    # _test()
    _vis()<|MERGE_RESOLUTION|>--- conflicted
+++ resolved
@@ -45,12 +45,9 @@
     out_of_road_cost=0,  # Do not count out of road into cost!
 
     # ===== Environmental Setting =====
-<<<<<<< HEAD
-=======
     top_down_camera_initial_x=0,
     top_down_camera_initial_y=0,
     top_down_camera_initial_z=200,  # height
->>>>>>> a6f90947
     traffic_density=0.,
     auto_termination=False,
     camera_height=4,
