--- conflicted
+++ resolved
@@ -5,10 +5,7 @@
 import gym
 import numpy as np
 from gym.spaces import Box
-<<<<<<< HEAD
-=======
 from pgdrive.envs import PGDriveEnvV2
->>>>>>> 9de3682a
 from pgdrive.envs.multi_agent_pgdrive import MultiAgentPGDrive
 from pgdrive.envs.pgdrive_env_v2 import PGDriveEnvV2
 from pgdrive.obs import ObservationType
@@ -641,7 +638,7 @@
             "horizon": 100,
             "vehicle_config": {
                 "lidar": {
-                    "num_lasers": 1,
+                    "num_lasers": 72,
                     "num_others": 0,
                     "distance": 40
                 },
@@ -651,7 +648,7 @@
             "use_render": True,
             "debug": True,
             "manual_control": True,
-            "num_agents": 40,
+            "num_agents": 8,
         }
     )
     o = env.reset()
@@ -687,7 +684,7 @@
 
 def _profile():
     import time
-    env = MultiAgentRoundaboutEnv({"num_agents": 40})
+    env = MultiAgentRoundaboutEnv({"num_agents": 16})
     obs = env.reset()
     start = time.time()
     for s in range(10000):
@@ -766,6 +763,6 @@
 
 if __name__ == "__main__":
     # _draw()
-    # _vis()
+    _vis()
     # _profile()
-    _long_run()+    # _long_run()