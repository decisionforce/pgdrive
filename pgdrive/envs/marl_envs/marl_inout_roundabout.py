--- conflicted
+++ resolved
@@ -332,14 +332,11 @@
     _out_of_road_penalty = 3
     env = MultiAgentRoundaboutEnv(
         {
-            "num_agents": 40,
+            "num_agents": 32,
             "vehicle_config": {
                 "lidar": {
                     "num_others": 8
-                },
-            },
-            "pg_world_config": {
-                "pstats": True
+                }
             },
             **dict(
                 out_of_road_penalty=_out_of_road_penalty,
@@ -388,13 +385,7 @@
 
 if __name__ == "__main__":
     # _draw()
-    # _vis()
+    _vis()
     # _vis_debug_respawn()
-<<<<<<< HEAD
-    _profile()
-    # _long_run()
-=======
     # _profiwdle()
-    _long_run()
-    # pygame_replay("round", MultiAgentRoundaboutEnv)
->>>>>>> e2a4dfca
+    # _long_run()