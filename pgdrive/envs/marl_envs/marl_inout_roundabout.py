import logging

import numpy as np
from gym.spaces import Box
from pgdrive.envs import PGDriveEnvV2
from pgdrive.envs.multi_agent_pgdrive import MultiAgentPGDrive
from pgdrive.scene_creator.blocks.first_block import FirstBlock
from pgdrive.scene_creator.blocks.roundabout import Roundabout
from pgdrive.scene_creator.map import PGMap
from pgdrive.scene_creator.road.road import Road
from pgdrive.utils import get_np_random, PGConfig, distance_greater

MARoundaboutConfig = {
    "num_agents": 2,  # Number of maximum agents in the scenarios.
    "horizon": 1000,  # We will stop reborn vehicles after this timesteps.

    # Vehicle
    "vehicle_config": {
        "lidar": {
            "num_lasers": 120,
            "distance": 50,
            "num_others": 4,
        },
        "born_longitude": 5,
        "born_lateral": 0,
    },

    # Map
    "map_config": {
        "lane_num": 3
    },

    # Reward scheme
    "crash_done": False,
    "out_of_road_penalty": 5.0,
    "crash_vehicle_penalty": 1.0,
    "crash_object_penalty": 1.0,
    "auto_termination": False,
    "camera_height": 4,
}


class TargetVehicleManager:
    """
    vehicle name: unique name for each vehicle instance, random string.
    agent name: agent name that exists in the environment, like agent0, agent1, ....
    """
    def __init__(self, ):
        self.agent_to_vehicle = {}
        self.vehicle_to_agent = {}
        self.pending_vehicles = {}
        self.active_vehicles = {}
        self.next_agent_count = 0
        self.observations = {}
        self.observation_spaces = {}
        self.action_spaces = {}
        self.allow_reborn = True

    def reset(self, vehicles, observation_spaces, action_spaces, observations):
        self.agent_to_vehicle = {k: v.name for k, v in vehicles.items()}
        self.vehicle_to_agent = {v.name: k for k, v in vehicles.items()}
        self.active_vehicles = {v.name: v for v in vehicles.values()}
        self.next_agent_count = len(vehicles)
        self.observations = {vehicles[k].name: v for k, v in observations.items()}
        self.observation_spaces = {vehicles[k].name: v for k, v in observation_spaces.items()}
        for o in observation_spaces.values():
            assert isinstance(o, Box)
        self.action_spaces = {vehicles[k].name: v for k, v in action_spaces.items()}
        for o in action_spaces.values():
            assert isinstance(o, Box)
        self.pending_vehicles = {}
        self.allow_reborn = True

    def finish(self, agent_name):
        vehicle_name = self.agent_to_vehicle[agent_name]
        v = self.active_vehicles.pop(vehicle_name)
        assert vehicle_name not in self.active_vehicles
        self.pending_vehicles[vehicle_name] = v
        self._check()

    def _check(self):
        current_keys = sorted(list(self.pending_vehicles.keys()) + list(self.active_vehicles.keys()))
        exist_keys = sorted(list(self.vehicle_to_agent.keys()))
        assert current_keys == exist_keys

    def propose_new_vehicle(self):
        self._check()
        if self.allow_reborn and len(self.pending_vehicles) > 0:
            v_id = list(self.pending_vehicles.keys())[0]
            self._check()
            v = self.pending_vehicles.pop(v_id)
            return dict(
                vehicle=v,
                observation=self.observations[v_id],
                observation_space=self.observation_spaces[v_id],
                action_space=self.action_spaces[v_id],
                old_name=self.vehicle_to_agent[v_id],
                new_name="agent{}".format(self.next_agent_count)
            )
        return None

    def confirm_reborn(self, success: bool, vehicle_info):
        vehicle = vehicle_info['vehicle']
        if success:
            self.next_agent_count += 1
            self.active_vehicles[vehicle.name] = vehicle
            self.vehicle_to_agent[vehicle.name] = vehicle_info["new_name"]
            self.agent_to_vehicle.pop(vehicle_info["old_name"])
            self.agent_to_vehicle[vehicle_info["new_name"]] = vehicle.name
        else:
            self.pending_vehicles[vehicle.name] = vehicle
        self._check()

    def set_allow_reborn(self, flag: bool):
        self.allow_reborn = flag

    def _translate(self, d):
        return {self.vehicle_to_agent[k]: v for k, v in d.items()}

    def get_vehicle_list(self):
        return list(self.active_vehicles.values()) + list(self.pending_vehicles.values())

    def get_observations(self):
        return list(self.observations.values())

    def get_observation_spaces(self):
        return list(self.observation_spaces.values())

    def get_action_spaces(self):
        return list(self.action_spaces.values())


class MARoundaboutMap(PGMap):
    def _generate(self, pg_world):
        length = MultiAgentRoundaboutEnv.EXIT_LENGTH

        parent_node_path, pg_physics_world = pg_world.worldNP, pg_world.physics_world
        assert len(self.road_network.graph) == 0, "These Map is not empty, please create a new map to read config"

        # Build a first-block
        last_block = FirstBlock(
            self.road_network,
            self.config[self.LANE_WIDTH],
            self.config[self.LANE_NUM],
            parent_node_path,
            pg_physics_world,
            1,
            length=length
        )
        self.blocks.append(last_block)

        # Build roundabout
        Roundabout.EXIT_PART_LENGTH = length
        last_block = Roundabout(1, last_block.get_socket(index=0), self.road_network, random_seed=1)
        last_block.construct_block(
            parent_node_path,
            pg_physics_world,
            extra_config={
                "exit_radius": 10,
                "inner_radius": 40,
                "angle": 70,
                # Note: lane_num is set in config.map_config.lane_num
            }
        )
        self.blocks.append(last_block)


class BornPlaceManager:
    def __init__(self, safe_born_places: list):
        self.safe_born_places = {v["identifier"]: v for v in safe_born_places}
        self.mapping = {i: set() for i in self.safe_born_places.keys()}
        self.need_update_born_places = True

    def update(self, vehicles: dict, map):
        if self.need_update_born_places:
            self.need_update_born_places = False
            for bid, bp in self.safe_born_places.items():
                lane = map.road_network.get_lane(bp["config"]["born_lane_index"])
                self.safe_born_places[bid]["position"] = lane.position(
                    longitudinal=bp["config"]["born_longitude"], lateral=bp["config"]["born_lateral"]
                )
                for vid in vehicles.keys():
                    self.confirm_reborn(bid, vid)  # Just assume everyone is all in the same born place at t=0.

        for bid, vid_set in self.mapping.items():
            removes = []
            for vid in vid_set:
                if (vid not in vehicles) or (distance_greater(self.safe_born_places[bid]["position"],
                                                              vehicles[vid].position, length=10)):
                    removes.append(vid)
            for vid in removes:
                self.mapping[bid].remove(vid)

    def confirm_reborn(self, born_place_id, vehicle_id):
        self.mapping[born_place_id].add(vehicle_id)

    def get_available_born_places(self):
        ret = {}
        for bid in self.safe_born_places.keys():
            if not self.mapping[bid]:  # empty
                ret[bid] = self.safe_born_places[bid]
        return ret


class MultiAgentRoundaboutEnv(MultiAgentPGDrive):
    _DEBUG_RANDOM_SEED = None
    EXIT_LENGTH = 100
    born_roads = [
        Road(FirstBlock.NODE_2, FirstBlock.NODE_3),
        -Road(Roundabout.node(1, 0, 2), Roundabout.node(1, 0, 3)),
        -Road(Roundabout.node(1, 1, 2), Roundabout.node(1, 1, 3)),
        -Road(Roundabout.node(1, 2, 2), Roundabout.node(1, 2, 3)),
    ]

    @staticmethod
    def default_config() -> PGConfig:
<<<<<<< HEAD
        config = MultiAgentPGDrive.default_config()
        config.update(
            {
                "horizon": 1000,
                "camera_height": 4,
                "map": "M",
                "vehicle_config": {
                    "lidar": {
                        "num_lasers": 72,
                        "distance": 40,
                        "num_others": 4,
                    },
                    "show_lidar": False,
                    "born_longitude": 5,
                    "born_lateral": 0,
                },
                "map_config": {
                    "lane_num": 3
                },
                # clear base config
                "num_agents": 2,
                "auto_termination": False
            },
            allow_overwrite=True,
        )
        return config
=======
        return MultiAgentPGDrive.default_config().update(MARoundaboutConfig, allow_overwrite=True)
>>>>>>> 7f3dd790

    def __init__(self, config=None):
        super(MultiAgentRoundaboutEnv, self).__init__(config)
        self.target_vehicle_manager = TargetVehicleManager()

    def _update_map(self, episode_data: dict = None, force_seed=None):
        if episode_data is not None:
            raise ValueError()
        map_config = self.config["map_config"]
        map_config.update({"seed": self.current_seed})

        if self.current_map is None:
            self.current_seed = 0
            new_map = MARoundaboutMap(self.pg_world, map_config)
            self.maps[self.current_seed] = new_map
            self.current_map = self.maps[self.current_seed]

    def _after_lazy_init(self):
        super(MultiAgentRoundaboutEnv, self)._after_lazy_init()

        # Use top-down view by default
        if hasattr(self, "main_camera") and self.main_camera is not None:
            bird_camera_height = 240
            self.main_camera.camera.setPos(0, 0, bird_camera_height)
            self.main_camera.bird_camera_height = bird_camera_height
            self.main_camera.stop_chase(self.pg_world)
            # self.main_camera.camera.setPos(300, 20, bird_camera_height)
            self.main_camera.camera_x += 140
            self.main_camera.camera_y += 20

    def _process_extra_config(self, config):
        config = super(MultiAgentRoundaboutEnv, self)._process_extra_config(config)
        config = self._update_agent_pos_configs(config)
        return super(MultiAgentRoundaboutEnv, self)._process_extra_config(config)

    def _update_agent_pos_configs(self, config):
        target_vehicle_configs = []
        self._all_lane_index = []
        self._next_agent_id = config["num_agents"]

        if self.EXIT_LENGTH / 2 < 5:
            num_concurrent = 1
        elif self.EXIT_LENGTH / 3 < 5:
            num_concurrent = 2
        else:
            num_concurrent = 3
        interval = self.EXIT_LENGTH / num_concurrent
        assert config["num_agents"] <= config["map_config"]["lane_num"] * len(self.born_roads) * num_concurrent, (
            "Too many agents! We only accepet {} agents, but you have {} agents!".format(
                config["map_config"]["lane_num"] * len(self.born_roads) * num_concurrent, config["num_agents"]
            )
        )

        # We can spawn agents in the middle of road at the initial time, but when some vehicles need to be reborn,
        # then we have to set it to the farthest places to ensure safety (otherwise the new vehicles may suddenly
        # appear at the middle of the road!)
        safe_born_places = []
        for i, road in enumerate(self.born_roads):
            for lane_idx in range(config["map_config"]["lane_num"]):
                for j in range(num_concurrent):

                    long = j * interval + np.random.uniform(0, 0.5 * interval)
                    lane_tuple = road.lane_index(lane_idx)  # like (>>>, 1C0_0_, 1) and so on.
                    target_vehicle_configs.append(
                        dict(
                            identifier="|".join((str(s) for s in lane_tuple + (j, ))),
                            config={
                                "born_lane_index": lane_tuple,
                                "born_longitude": long,
                                "born_lateral": config["vehicle_config"]["born_lateral"]
                            }
                        )
                    )
                    self._all_lane_index.append(road.lane_index(lane_idx))
                    if j == 0:
                        safe_born_places.append(target_vehicle_configs[-1].copy())
        self._born_places_manager = BornPlaceManager(safe_born_places)

        target_agents = get_np_random(
            self._DEBUG_RANDOM_SEED
        ).choice([i for i in range(len(target_vehicle_configs))], config["num_agents"], replace=False)

        # for rllib compatibility
        ret = {}
        if len(target_agents) > 1:
            for real_idx, idx in enumerate(target_agents):
                v_config = target_vehicle_configs[idx]["config"]
                ret["agent{}".format(real_idx)] = v_config
        else:
            ret["agent0"] = target_vehicle_configs[0]["config"]
        config["target_vehicle_configs"] = ret
        return config

    def reset(self, *args, **kwargs):
        # Shuffle born places!
        self.config = self._update_agent_pos_configs(self.config)

        for v in self.done_vehicles.values():
            v.chassis_np.node().setStatic(False)

        # Multi-agent related reset
        # avoid create new observation!
        obses = self.target_vehicle_manager.get_observations() or list(self.observations.values())
        assert len(obses) == len(self.config["target_vehicle_configs"].keys())
        self.observations = {k: v for k, v in zip(self.config["target_vehicle_configs"].keys(), obses)}
        self.done_observations = dict()

        # Must change in-place!
        obs_spaces = self.target_vehicle_manager.get_observation_spaces() or list(
            self.observation_space.spaces.values()
        )
        assert len(obs_spaces) == len(self.config["target_vehicle_configs"].keys())
        for o in obs_spaces:
            assert isinstance(o, Box)
        self.observation_space.spaces = {k: v for k, v in zip(self.observations.keys(), obs_spaces)}
        action_spaces = self.target_vehicle_manager.get_action_spaces() or list(self.action_space.spaces.values())
        self.action_space.spaces = {k: v for k, v in zip(self.observations.keys(), action_spaces)}

        ret = PGDriveEnvV2.reset(self, *args, **kwargs)

        assert len(self.vehicles) == self.num_agents
        self.for_each_vehicle(self._update_destination_for)

        self.target_vehicle_manager.reset(
            vehicles=self.vehicles,
            observation_spaces=self.observation_space.spaces,
            observations=self.observations,
            action_spaces=self.action_space.spaces
        )
        return ret

    def step(self, actions):
        o, r, d, i = super(MultiAgentRoundaboutEnv, self).step(actions)

        # Check return alignment
        # o_set_1 = set(kkk for kkk, rrr in r.items() if rrr == -self.config["out_of_road_penalty"])
        # o_set_2 = set(kkk for kkk, iii in i.items() if iii.get("out_of_road"))
        # condition = o_set_1 == o_set_2
        # condition = set(kkk for kkk, rrr in r.items() if rrr == self.config["success_reward"]) == \
        #             set(kkk for kkk, iii in i.items() if iii.get("arrive_dest")) and condition
        # condition = (
        #                     not self.config["crash_done"] or (
        #                     set(kkk for kkk, rrr in r.items() if rrr == -self.config["crash_vehicle_penalty"])
        #                     == set(kkk for kkk, iii in i.items() if iii.get("crash_vehicle"))
        #             )
        #             ) and condition
        # if not condition:
        #     raise ValueError("Observation not aligned!")

        # Update reborn manager
        if self.episode_steps >= self.config["horizon"]:
            self.target_vehicle_manager.set_allow_reborn(False)
        self._born_places_manager.update(self.vehicles, self.current_map)
        new_obs_dict = self._reborn()
        if new_obs_dict:
            for new_id, new_obs in new_obs_dict.items():
                o[new_id] = new_obs
                r[new_id] = 0.0
                i[new_id] = {}
                d[new_id] = False

        # Update __all__
        d["__all__"] = (
            ((self.episode_steps >= self.config["horizon"]) and (all(d.values()))) or (len(self.vehicles) == 0)
            or (self.episode_steps >= 5 * self.config["horizon"])
        )
        if d["__all__"]:
            for k in d.keys():
                d[k] = True
        return o, r, d, i

    def _update_destination_for(self, vehicle):
        # when agent re-joined to the game, call this to set the new route to destination
        end_road = -get_np_random(self._DEBUG_RANDOM_SEED).choice(self.born_roads)  # Use negative road!
        vehicle.routing_localization.set_route(vehicle.lane_index[0], end_road.end_node)

    def _reborn(self):
        new_obs_dict = {}
        while True:
            vehicle_info = self.target_vehicle_manager.propose_new_vehicle()
            if vehicle_info is None:  # No more vehicle to be assigned.
                break
            v = vehicle_info["vehicle"]
            dead_vehicle_id = vehicle_info["old_name"]
            bp_index = self._replace_vehicles(v)
            if bp_index is None:  # No more born places to be assigned.
                self.target_vehicle_manager.confirm_reborn(False, vehicle_info)
                break

            self.target_vehicle_manager.confirm_reborn(True, vehicle_info)

            new_id = vehicle_info["new_name"]
            self.vehicles[new_id] = v  # Put it to new vehicle id.
            self.dones[new_id] = False  # Put it in the internal dead-tracking dict.
            self._born_places_manager.confirm_reborn(born_place_id=bp_index, vehicle_id=new_id)
            logging.debug("{} Dead. {} Reborn!".format(dead_vehicle_id, new_id))

            self.observations[new_id] = vehicle_info["observation"]
            self.observations[new_id].reset(self, v)
            self.observation_space.spaces[new_id] = vehicle_info["observation_space"]
            self.action_space.spaces[new_id] = vehicle_info["action_space"]
            new_obs = self.observations[new_id].observe(v)
            new_obs_dict[new_id] = new_obs
        return new_obs_dict

    def _after_vehicle_done(self, obs=None, reward=None, dones: dict = None, info=None):
        for dead_vehicle_id, done in dones.items():
            if done:
                self.target_vehicle_manager.finish(dead_vehicle_id)
                self.vehicles.pop(dead_vehicle_id)
                self.action_space.spaces.pop(dead_vehicle_id)
        return obs, reward, dones, info

    def _reset_vehicles(self):
        vehicles = self.target_vehicle_manager.get_vehicle_list() or list(self.vehicles.values())
        assert len(vehicles) == len(self.observations)
        self.vehicles = {k: v for k, v in zip(self.observations.keys(), vehicles)}
        self.done_vehicles = {}
        self.for_each_vehicle(lambda v: v.reset(self.current_map))

    def _replace_vehicles(self, v):
        v.prepare_step([0, -1])
        safe_places_dict = self._born_places_manager.get_available_born_places()
        if len(safe_places_dict) == 0:
            # No more run, just wait!
            return None
        assert len(safe_places_dict) > 0
        bp_index = get_np_random(self._DEBUG_RANDOM_SEED).choice(list(safe_places_dict.keys()), 1)[0]
        new_born_place = safe_places_dict[bp_index]
        new_born_place_config = new_born_place["config"]
        v.vehicle_config.update(new_born_place_config)
        v.reset(self.current_map)
        self._update_destination_for(v)
        v.update_state()
        return bp_index


def _draw():
    env = MultiAgentRoundaboutEnv()
    o = env.reset()
    from pgdrive.utils import draw_top_down_map
    import matplotlib.pyplot as plt

    plt.imshow(draw_top_down_map(env.current_map))
    plt.show()
    env.close()


def _expert():
    env = MultiAgentRoundaboutEnv(
        {
            "vehicle_config": {
                "lidar": {
                    "num_lasers": 240,
                    "num_others": 4,
                    "distance": 50
                },
                "use_saver": True,
                "save_level": 1.
            },
            "pg_world_config": {
                "debug_physics_world": True
            },
            "fast": True,
            # "use_render": True,
            "debug": True,
            "manual_control": True,
            "num_agents": 4,
        }
    )
    o = env.reset()
    total_r = 0
    ep_s = 0
    for i in range(1, 100000):
        o, r, d, info = env.step(env.action_space.sample())
        for r_ in r.values():
            total_r += r_
        ep_s += 1
        d.update({"total_r": total_r, "episode length": ep_s})
        # env.render(text=d)
        if d["__all__"]:
            print(
                "Finish! Current step {}. Group Reward: {}. Average reward: {}".format(
                    i, total_r, total_r / env.target_vehicle_manager.next_agent_count
                )
            )
            break
        if len(env.vehicles) == 0:
            total_r = 0
            print("Reset")
            env.reset()
    env.close()


def _vis():
    env = MultiAgentRoundaboutEnv(
        {
            "vehicle_config": {
                "lidar": {
                    "num_lasers": 240,
                    "num_others": 4,
                    "distance": 50
                },
            },
            "fast": True,
            "use_render": True,
            "debug": True,
            # "manual_control": True,
            "num_agents": 2,
        }
    )
    o = env.reset()
    total_r = 0
    ep_s = 0
    for i in range(1, 100000):
        o, r, d, info = env.step({k: [0.0, 1.0] for k in env.vehicles.keys()})
        for r_ in r.values():
            total_r += r_
        ep_s += 1
        d.update({"total_r": total_r, "episode length": ep_s})
        env.render(text=d)
        if d["__all__"]:
            print(
                "Finish! Current step {}. Group Reward: {}. Average reward: {}".format(
                    i, total_r, total_r / env.target_vehicle_manager.next_agent_count
                )
            )
            break
        if len(env.vehicles) == 0:
            total_r = 0
            print("Reset")
            env.reset()
    env.close()


def _profile():
    import time
    env = MultiAgentRoundaboutEnv({"num_agents": 16})
    obs = env.reset()
    start = time.time()
    for s in range(10000):
        o, r, d, i = env.step(env.action_space.sample())
        if all(d.values()):
            env.reset()
        if (s + 1) % 100 == 0:
            print(
                "Finish {}/10000 simulation steps. Time elapse: {:.4f}. Average FPS: {:.4f}".format(
                    s + 1,
                    time.time() - start, (s + 1) / (time.time() - start)
                )
            )
    print(f"(PGDriveEnvV2) Total Time Elapse: {time.time() - start}")


def _long_run():
    # Please refer to test_ma_roundabout_reward_done_alignment()
    _out_of_road_penalty = 3
    env = MultiAgentRoundaboutEnv(
        {
            "num_agents": 32,
            "vehicle_config": {
                "lidar": {
                    "num_others": 8
                }
            },
            **dict(
                out_of_road_penalty=_out_of_road_penalty,
                crash_vehicle_penalty=1.333,
                crash_object_penalty=11,
                crash_vehicle_cost=13,
                crash_object_cost=17,
                out_of_road_cost=19,
            )
        }
    )
    try:
        obs = env.reset()
        assert env.observation_space.contains(obs)
        for step in range(10000):
            act = env.action_space.sample()
            o, r, d, i = env.step(act)
            if step == 0:
                assert not any(d.values())

            if any(d.values()):
                print("Current Done: {}\nReward: {}".format(d, r))
                for kkk, ddd in d.items():
                    if ddd and kkk != "__all__":
                        print("Info {}: {}\n".format(kkk, i[kkk]))
                print("\n")

            for kkk, rrr in r.items():
                if rrr == -_out_of_road_penalty:
                    assert d[kkk]

            if (step + 1) % 200 == 0:
                print(
                    "{}/{} Agents: {} {}\nO: {}\nR: {}\nD: {}\nI: {}\n\n".format(
                        step + 1, 10000, len(env.vehicles), list(env.vehicles.keys()),
                        {k: (oo.shape, oo.mean(), oo.min(), oo.max())
                         for k, oo in o.items()}, r, d, i
                    )
                )
            if d["__all__"]:
                print('Current step: ', step)
                break
    finally:
        env.close()


if __name__ == "__main__":
    # _draw()
    # _vis()
    # _profile()
    _long_run()<|MERGE_RESOLUTION|>--- conflicted
+++ resolved
@@ -214,36 +214,7 @@
 
     @staticmethod
     def default_config() -> PGConfig:
-<<<<<<< HEAD
-        config = MultiAgentPGDrive.default_config()
-        config.update(
-            {
-                "horizon": 1000,
-                "camera_height": 4,
-                "map": "M",
-                "vehicle_config": {
-                    "lidar": {
-                        "num_lasers": 72,
-                        "distance": 40,
-                        "num_others": 4,
-                    },
-                    "show_lidar": False,
-                    "born_longitude": 5,
-                    "born_lateral": 0,
-                },
-                "map_config": {
-                    "lane_num": 3
-                },
-                # clear base config
-                "num_agents": 2,
-                "auto_termination": False
-            },
-            allow_overwrite=True,
-        )
-        return config
-=======
         return MultiAgentPGDrive.default_config().update(MARoundaboutConfig, allow_overwrite=True)
->>>>>>> 7f3dd790
 
     def __init__(self, config=None):
         super(MultiAgentRoundaboutEnv, self).__init__(config)
