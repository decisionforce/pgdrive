import gym
import numpy as np

from pgdrive.envs.pgdrive_env_v2 import PGDriveEnvV2
from pgdrive.obs import LidarStateObservation
from pgdrive.obs.observation_type import ObservationType
from pgdrive.utils import PGConfig
from pgdrive.utils.math_utils import norm, clip

DISTANCE = 50


class MinimalObservation(LidarStateObservation):
    _traffic_vehicle_state_dim = 18
    _traffic_vehicle_state_dim_wo_extra = 6

    def __init__(self, config):
        super(MinimalObservation, self).__init__(vehicle_config=config)
        self._state_obs_dim = list(self.state_obs.observation_space.shape)[0]

    @property
    def observation_space(self):
        shape = list(self.state_obs.observation_space.shape)
        shape[0] += 5
        if self.config["use_extra_state"]:
            shape[0] = shape[0] + self.config["lidar"]["num_others"] * self._traffic_vehicle_state_dim
        else:
            shape[0] = shape[0] + self.config["lidar"]["num_others"] * self._traffic_vehicle_state_dim_wo_extra
        return gym.spaces.Box(-0.0, 1.0, shape=tuple(shape), dtype=np.float32)

    def observe_ego_state(self, vehicle):
        navi_info = vehicle.routing_localization.get_navi_info()
        ego_state = self.vehicle_state(vehicle)
        return np.asarray(ego_state + navi_info, dtype=np.float32)

    def vehicle_state(self, vehicle):
        # update out of road
        info = []
        lateral_to_left, lateral_to_right, = vehicle.dist_to_left, vehicle.dist_to_right
        total_width = float(
            (vehicle.routing_localization.get_current_lane_num() + 1) *
            vehicle.routing_localization.get_current_lane_width()
        )
        lateral_to_left /= total_width
        lateral_to_right /= total_width
        info += [clip(lateral_to_left, 0.0, 1.0), clip(lateral_to_right, 0.0, 1.0)]

        current_reference_lane = vehicle.routing_localization.current_ref_lanes[-1]
        info += [
            vehicle.heading_diff(current_reference_lane),
            # Note: speed can be negative denoting free fall. This happen when emergency brake.
            clip((vehicle.speed + 1) / (vehicle.max_speed + 1), 0.0, 1.0),
            clip((vehicle.steering / vehicle.max_steering + 1) / 2, 0.0, 1.0),
            clip((vehicle.last_current_action[0][0] + 1) / 2, 0.0, 1.0),
            clip((vehicle.last_current_action[0][1] + 1) / 2, 0.0, 1.0)
        ]
        heading_dir_last = vehicle.last_heading_dir
        heading_dir_now = vehicle.heading

        # Add more information about the road
        if hasattr(current_reference_lane, "heading"):
            info.append(clip(current_reference_lane.heading, 0.0, 1.0))
        else:
            info.append(0.0)
        info.append(clip(current_reference_lane.length / DISTANCE, 0.0, 1.0))
        if hasattr(current_reference_lane, "direction"):
            dir = current_reference_lane.direction
            if isinstance(dir, int):
                info.append(self._to_zero_and_one(dir))
                info.append(0.0)
            elif len(dir) == 2:
                info.append(self._to_zero_and_one(dir[0]))
                info.append(self._to_zero_and_one(dir[1]))
            else:
                info.extend([0.0, 0.0])
        else:
            info.extend([0.0, 0.0])

        cos_beta = heading_dir_now.dot(heading_dir_last
                                       ) / (np.linalg.norm(heading_dir_now) * np.linalg.norm(heading_dir_last))
        beta_diff = np.arccos(clip(cos_beta, 0.0, 1.0))
        yaw_rate = beta_diff / 0.1
        info.append(clip(yaw_rate, 0.0, 1.0))

        long, lateral = vehicle.lane.local_coordinates(vehicle.position)
        info.append(clip((lateral * 2 / vehicle.routing_localization.get_current_lane_width() + 1.0) / 2.0, 0.0, 1.0))
        info.append(clip(long / DISTANCE, 0.0, 1.0))
        return info

    def observe(self, vehicle):
        state = self.observe_ego_state(vehicle)
        other_v_info = []
        if self.config["lidar"]["num_others"] > 0:
            other_v_info += self.overwritten_get_surrounding_vehicles_info(
                lidar=vehicle.lidar, ego_vehicle=vehicle, num_others=self.config["lidar"]["num_others"]
            )
        return np.concatenate((state, np.asarray(other_v_info)))

    def overwritten_get_surrounding_vehicles_info(self, lidar, ego_vehicle, num_others: int = 4):
        surrounding_vehicles = list(lidar.get_surrounding_vehicles())
        surrounding_vehicles.sort(
            key=lambda v: norm(ego_vehicle.position[0] - v.position[0], ego_vehicle.position[1] - v.position[1])
        )
        surrounding_vehicles += [None] * num_others
        res = []
        for vehicle in surrounding_vehicles[:num_others]:
            if vehicle is not None:
                relative_position = ego_vehicle.projection(vehicle.position - ego_vehicle.position)
                relative_velocity = ego_vehicle.projection(vehicle.velocity - ego_vehicle.velocity)
                res.append(clip(norm(relative_position[0], relative_position[1]) / lidar.perceive_distance, 0.0, 1.0))
                res.append(clip(norm(relative_velocity[0], relative_velocity[1]) / ego_vehicle.max_speed, 0.0, 1.0))
                res.append(clip((relative_position[0] / lidar.perceive_distance + 1) / 2, 0.0, 1.0))
                res.append(clip((relative_position[1] / lidar.perceive_distance + 1) / 2, 0.0, 1.0))
                res.append(clip((relative_velocity[0] / ego_vehicle.max_speed + 1) / 2, 0.0, 1.0))
                res.append(clip((relative_velocity[1] / ego_vehicle.max_speed + 1) / 2, 0.0, 1.0))

                if self.config["use_extra_state"]:
                    res.extend(self.traffic_vehicle_state(vehicle))
            else:
                if self.config["use_extra_state"]:
                    res += [0.0] * self._traffic_vehicle_state_dim
                else:
                    res += [0.0] * self._traffic_vehicle_state_dim_wo_extra
        return res

    def traffic_vehicle_state(self, vehicle):
        vid = id(vehicle)
        s = []
        state = vehicle.to_dict()
        s.append(state['vx'] / vehicle.MAX_SPEED)
        s.append(state['vy'] / vehicle.MAX_SPEED)
        s.append(state["cos_h"])
        s.append(state["sin_h"])
        s.append(state["cos_d"])
        s.append(state["sin_d"])
        s.append(vehicle.target_speed / vehicle.MAX_SPEED)
        s.append(vehicle.speed / vehicle.MAX_SPEED)
        s.append(np.cos(vehicle.heading))
        s.append(np.sin(vehicle.heading))
        s.append(vehicle.action["steering"])
        s.append(vehicle.action["acceleration"] / 5)
        s = [self._to_zero_and_one(v) for v in s]
        return s

    @staticmethod
    def _to_zero_and_one(v):
        return (clip(v, -1, +1) + 1) / 2


class PGDriveEnvV2Minimal(PGDriveEnvV2):
    @classmethod
    def default_config(cls) -> PGConfig:
        config = super(PGDriveEnvV2Minimal, cls).default_config()
<<<<<<< HEAD
        config.update({"num_others": 4, "use_extra_state": True})
        config["vehicle_config"]["side_detector"]["num_lasers"] = 2
=======
        config.update({"num_others": 4, "use_extra_state": False})
        config["vehicle_config"]["lidar"]["distance"] = 200
        config["vehicle_config"]["side_detector"]["num_lasers"] = 0
>>>>>>> 68c43cfd
        config["vehicle_config"]["lane_line_detector"]["num_lasers"] = 0
        return config

    def get_single_observation(self, vehicle_config: "PGConfig") -> "ObservationType":
        return MinimalObservation(vehicle_config)

    def _post_process_config(self, config):
        config = super(PGDriveEnvV2Minimal, self)._post_process_config(config)
        assert config["vehicle_config"]["lidar"]["num_others"] == 0
        assert config["vehicle_config"]["lidar"]["num_lasers"] == 120
        config["vehicle_config"]["lidar"]["num_others"] = config["num_others"]
        config["vehicle_config"]["use_extra_state"] = config["use_extra_state"]
        return config


if __name__ == '__main__':

    def _act(env, action):
        assert env.action_space.contains(action)
        obs, reward, done, info = env.step(action)
        assert env.observation_space.contains(obs)
        assert np.isscalar(reward)
        assert isinstance(info, dict)

    env = PGDriveEnvV2Minimal(
        {
            "use_render": False,
            "fast": True,
            "num_others": 4,
            "map": "SSS",
            "use_extra_state": True,
            "traffic_density": 0.1
        }
    )
    try:
        obs = env.reset()
        assert env.observation_space.contains(obs)
        _act(env, env.action_space.sample())
        env.reset()
        for _ in range(100):
            _act(env, [0, 1])
    finally:
        env.close()<|MERGE_RESOLUTION|>--- conflicted
+++ resolved
@@ -151,14 +151,10 @@
     @classmethod
     def default_config(cls) -> PGConfig:
         config = super(PGDriveEnvV2Minimal, cls).default_config()
-<<<<<<< HEAD
         config.update({"num_others": 4, "use_extra_state": True})
+        config["vehicle_config"]["lidar"]["distance"] = 200
         config["vehicle_config"]["side_detector"]["num_lasers"] = 2
-=======
-        config.update({"num_others": 4, "use_extra_state": False})
-        config["vehicle_config"]["lidar"]["distance"] = 200
-        config["vehicle_config"]["side_detector"]["num_lasers"] = 0
->>>>>>> 68c43cfd
+        config["vehicle_config"]["side_detector"]["distance"] = 200
         config["vehicle_config"]["lane_line_detector"]["num_lasers"] = 0
         return config
 
