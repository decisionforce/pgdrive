--- conflicted
+++ resolved
@@ -87,11 +87,7 @@
             socket,
             self._global_network,
             self.np_random.randint(0, 10000),
-<<<<<<< HEAD
-            ignore_intersection_checking=True
-=======
             ignore_intersection_checking=False
->>>>>>> b2b4b645
         )
         return block
 
