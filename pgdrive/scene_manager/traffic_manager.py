--- conflicted
+++ resolved
@@ -30,8 +30,6 @@
         Control the whole traffic flow
         :param traffic_mode: Reborn mode or Trigger mode
         :param random_traffic: the distribution of vehicles will be different in different episdoes
-
-        We treat
         """
         # current map TODO maintain one map in scene_mgr
         self.map = None
@@ -52,20 +50,16 @@
         # control randomness of traffic
         super(TrafficManager, self).__init__()
 
-<<<<<<< HEAD
     def generate(self, pg_world: PGWorld, map: Map, target_vehicles: Dict, traffic_density: float):
-=======
-    def generate(self, pg_world: PGWorld):
->>>>>>> c371aa02
         """
         Generate traffic on map, according to the mode and density
         :param pg_world: World
-<<<<<<< HEAD
         :param map: The map class containing block list and road network
         :param target_vehicles: vehicles for a multi-agent environment support
         :param traffic_density: Traffic density defined by: number of vehicles per meter
         :return: List of Traffic vehicles
         """
+
         logging.debug("load scene {}, {}".format(map.random_seed, "Use random traffic" if self.random_traffic else ""))
         self.update_random_seed(map.random_seed)
 
@@ -84,11 +78,7 @@
         self.traffic_vehicles = deque()  # it is used to step all vehicles on scene
         self.spawned_vehicles = []
 
-=======
-        :return: List of Traffic vehicles
-        """
         traffic_density = self.density
->>>>>>> c371aa02
         if abs(traffic_density - 0.0) < 1e-2:
             return
         map = self.map
