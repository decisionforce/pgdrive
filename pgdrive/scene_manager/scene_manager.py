--- conflicted
+++ resolved
@@ -16,7 +16,7 @@
 
 
 class SceneManager:
-    """Manage all traffic vehicles, and all runtime elements"""
+    """Manage all traffic vehicles, and all runtime elements (in the future)"""
     def __init__(
         self,
         pg_world: PGWorld,
@@ -47,14 +47,10 @@
         self.replay_system: Optional[PGReplayer] = None
         self.record_system: Optional[PGRecorder] = None
 
-<<<<<<< HEAD
-    def reset(self, map: Map, target_vehicles, traffic_density: float, episode_data=None):
-=======
         # cull scene
         self.cull_scene = cull_scene
 
-    def reset(self, map: Map, ego_vehicle, traffic_density: float, accident_prob: float, episode_data=None):
->>>>>>> c371aa02
+    def reset(self, map: Map, target_vehicles, traffic_density: float, accident_prob: float, episode_data=None):
         """
         For garbage collecting using, ensure to release the memory of all traffic vehicles
         """
@@ -63,7 +59,8 @@
         self.target_vehicles = target_vehicles
         self.map = map
 
-        self.traffic_mgr.reset(pg_world, map, [ego_vehicle], traffic_density)
+        # FIXME
+        self.traffic_mgr.reset(pg_world, map, target_vehicles, traffic_density)
         self.objects_mgr.reset(pg_world, map, accident_prob)
 
         if self.replay_system is not None:
@@ -74,12 +71,9 @@
             self.record_system = None
 
         if episode_data is None:
-<<<<<<< HEAD
-            self.traffic_mgr.generate(pg_world, map, self.target_vehicles, traffic_density)
-=======
+            # FIXME
             self.objects_mgr.generate(self, pg_world)
             self.traffic_mgr.generate(pg_world)
->>>>>>> c371aa02
         else:
             self.replay_system = PGReplayer(self.traffic_mgr, map, episode_data, pg_world)
 
@@ -101,12 +95,8 @@
         """
         if self.replay_system is None:
             # not in replay mode
-<<<<<<< HEAD
             for k, a in target_actions.items():
                 self.target_vehicles[k].prepare_step(a)
-=======
-            self.ego_vehicle.prepare_step(ego_vehicle_action)
->>>>>>> c371aa02
             self.traffic_mgr.prepare_step(self)
 
     def step(self, step_num: int = 1) -> None:
@@ -153,7 +143,6 @@
         # self.ego_vehicle.update_state()
 
         # cull distant objects
-<<<<<<< HEAD
         self.for_each_target_vehicle(lambda v: PGLOD.cull_distant_blocks(self.map.blocks, v.position, self.pg_world))
         # PGLOD.cull_distant_blocks(self.map.blocks, self.ego_vehicle.position, self.pg_world)
 
@@ -178,7 +167,6 @@
         for k, v in self.target_vehicles.items():
             ret[k] = func(v)
         return ret
-=======
         if self.cull_scene:
             PGLOD.cull_distant_blocks(self.map.blocks, self.ego_vehicle.position, self.pg_world)
             if self.replay_system is None:
@@ -187,7 +175,6 @@
                 )
                 PGLOD.cull_distant_objects(self.objects_mgr._spawned_objects, self.ego_vehicle.position, self.pg_world)
         return done
->>>>>>> c371aa02
 
     def dump_episode(self) -> None:
         """Dump the data of an episode."""
