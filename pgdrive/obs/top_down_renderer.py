--- conflicted
+++ resolved
@@ -197,19 +197,15 @@
                 vehicle=v, surface=self._runtime, heading=h, color=VehicleGraphics.BLUE, draw_countour=True
             )
             frame_vehicles.append(
-<<<<<<< HEAD
                 history_vehicle(
                     name=self._env.agent_manager.object_to_agent(v.name),
                     heading_theta=v.heading_theta,
                     WIDTH=v.WIDTH,
                     LENGTH=v.LENGTH,
                     position=v.position,
-                    done=v.replay_done
+                    done=v.replay_done,
+                    color=v.top_down_color
                 )
-=======
-                history_vehicle(heading_theta=v.heading_theta, WIDTH=v.WIDTH, LENGTH=v.LENGTH, position=v.position,
-                                color=v.top_down_color)
->>>>>>> 7e4d571d
             )
         return frame_vehicles
 
