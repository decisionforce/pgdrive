--- conflicted
+++ resolved
@@ -4,7 +4,6 @@
 
 import cv2
 import numpy as np
-
 from pgdrive.constants import Decoration
 from pgdrive.obs.top_down_obs_impl import WorldSurface, VehicleGraphics, LaneGraphics
 from pgdrive.utils.utils import import_pygame
@@ -23,10 +22,7 @@
     return_surface=False,
     film_size=None,
     reverse_color=False,
-<<<<<<< HEAD
     color=color_white
-=======
->>>>>>> e2a4dfca
 ) -> Optional[Union[np.ndarray, pygame.Surface]]:
     film_size = film_size or map.film_size
     surface = WorldSurface(film_size, 0, pygame.Surface(film_size))
@@ -70,8 +66,6 @@
         color_type = 1
     else:
         color_type = 2
-<<<<<<< HEAD
-=======
 
     if entry_differ_color:
         # init only once
@@ -86,7 +80,6 @@
         keys.sort()
         color_map = {key: color for key, color in zip(keys, color_list)}
 
->>>>>>> e2a4dfca
     for frame in episode_data["frame"]:
         for k, state, in frame[TARGET_VEHICLES].items():
             if color_type == 0:
@@ -121,11 +114,8 @@
 
 class TopDownRenderer:
     def __init__(
-<<<<<<< HEAD
-        self, map, film_size=None, screen_size=None, light_background=True, zoomin=None, color=(255, 255, 255)
-=======
-        self, map, film_size=None, screen_size=None, light_background=True, zoomin=None, num_stack=5, history_smooth=0
->>>>>>> e2a4dfca
+        self, map, film_size=None, screen_size=None, light_background=True, zoomin=None, num_stack=5, history_smooth=0,
+            color=(255, 255, 255)
     ):
         film_size = film_size or (1000, 1000)
         self._zoomin = zoomin or 1.0
