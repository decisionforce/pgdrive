--- conflicted
+++ resolved
@@ -23,10 +23,7 @@
     return_surface=False,
     film_size=None,
     reverse_color=False,
-<<<<<<< HEAD
-=======
     color=color_white
->>>>>>> 386307c2
 ) -> Optional[Union[np.ndarray, pygame.Surface]]:
     film_size = film_size or map.film_size
     surface = WorldSurface(film_size, 0, pygame.Surface(film_size))
@@ -70,7 +67,6 @@
         color_type = 1
     else:
         color_type = 2
-<<<<<<< HEAD
 
     if entry_differ_color:
         # init only once
@@ -85,8 +81,6 @@
         keys.sort()
         color_map = {key: color for key, color in zip(keys, color_list)}
 
-=======
->>>>>>> 386307c2
     for frame in episode_data["frame"]:
         for k, state, in frame[TARGET_VEHICLES].items():
             if color_type == 0:
@@ -121,11 +115,8 @@
 
 class TopDownRenderer:
     def __init__(
-<<<<<<< HEAD
-        self, map, film_size=None, screen_size=None, light_background=True, zoomin=None, num_stack=5, history_smooth=0
-=======
-        self, map, film_size=None, screen_size=None, light_background=True, zoomin=None, color=(255, 255, 255)
->>>>>>> 386307c2
+        self, map, film_size=None, screen_size=None, light_background=True, zoomin=None, color=(255, 255, 255),
+            num_stack=5, history_smooth=0
     ):
         film_size = film_size or (1000, 1000)
         self._zoomin = zoomin or 1.0
