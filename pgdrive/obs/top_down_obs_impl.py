from typing import List, Tuple, Union

import numpy as np

from pgdrive.scene_creator.lane.abs_lane import LineType
from pgdrive.scene_creator.lane.circular_lane import CircularLane
from pgdrive.scene_creator.lane.straight_lane import StraightLane
from pgdrive.utils.utils import import_pygame

PositionType = Union[Tuple[float, float], np.ndarray]
pygame = import_pygame()
COLOR_BLACK = pygame.Color("black")


class ObservationWindow:
    def __init__(self, max_range, resolution):
        self.max_range = max_range
        self.resolution = resolution
        self.receptive_field = None
        self.receptive_field_double = None

        self.canvas_rotate = None
        self.canvas_uncropped = pygame.Surface(
            (int(self.resolution[0] * np.sqrt(2)) + 1, int(self.resolution[1] * np.sqrt(2)) + 1)
        )

        self.canvas_display = pygame.Surface(self.resolution)
        self.canvas_display.fill(COLOR_BLACK)

    def reset(self, canvas_runtime):
        canvas_runtime.fill(COLOR_BLACK)

        # Assume max_range is only the radius!
        self.receptive_field_double = (
            int(canvas_runtime.pix(self.max_range[0] * np.sqrt(2))) * 2,
            int(canvas_runtime.pix(self.max_range[1] * np.sqrt(2))) * 2
        )
        self.receptive_field = (
            int(canvas_runtime.pix(self.max_range[0])) * 2, int(canvas_runtime.pix(self.max_range[1])) * 2
        )
        self.canvas_rotate = pygame.Surface(self.receptive_field_double)
        self.canvas_rotate.fill(COLOR_BLACK)
        self.canvas_display.fill(COLOR_BLACK)
        self.canvas_uncropped.fill(COLOR_BLACK)

    def _blit(self, canvas, position):
        self.canvas_rotate.blit(
            canvas, (0, 0), (
                position[0] - self.receptive_field_double[0] / 2, position[1] - self.receptive_field_double[1] / 2,
                self.receptive_field_double[0], self.receptive_field_double[1]
            )
        )

    def _rotate(self, heading):
        rotation = np.rad2deg(heading) + 90
        scale = self.canvas_uncropped.get_size()[0] / self.canvas_rotate.get_size()[0]
        return pygame.transform.rotozoom(self.canvas_rotate, rotation, scale)

    def _crop(self, new_canvas):
        size = self.canvas_display.get_size()
        self.canvas_display.blit(
            new_canvas,
            (0, 0),
            (
                new_canvas.get_size()[0] / 2 - size[0] / 2,  # Left
                new_canvas.get_size()[1] / 2 - size[1] / 2,  # Top
                size[0],  # Width
                size[1]  # Height
            )
        )

    def render(self, canvas, position, heading):
        # Prepare a runtime canvas for rotation. Assume max_range is only the radius, not diameter!
        self._blit(canvas, position)

        # Rotate the image so that ego is always heading top
        new_canvas = self._rotate(heading)

        # Crop the rotated image and then resize to the desired resolution
        self._crop(new_canvas)

        return self.canvas_display

    def get_observation_window(self):
        return self.canvas_display

    def get_size(self):
        assert self.canvas_rotate is not None
        return self.canvas_rotate.get_size()

    def get_screen_window(self):
        return self.get_observation_window()


class WorldSurface(pygame.Surface):
    """
    A pygame Surface implementing a local coordinate system so that we can move and zoom in the displayed area.
    From highway-env, See more information on its Github page: https://github.com/eleurent/highway-env.
    """

    BLACK = (0, 0, 0)
    GREY = (100, 100, 100)
    GREEN = (50, 200, 0)
    YELLOW = (200, 200, 0)
    WHITE = (255, 255, 255)
    INITIAL_SCALING = 5.5
    INITIAL_CENTERING = [0.5, 0.5]
    SCALING_FACTOR = 1.3
    MOVING_FACTOR = 0.1
    LANE_LINE_COLOR = (35, 35, 35)

    def __init__(self, size: Tuple[int, int], flags: object, surf: pygame.SurfaceType) -> None:
        surf.fill(pygame.Color("Black"))
        super().__init__(size, flags, surf)
        self.raw_size = size
        self.raw_flags = flags
        self.raw_surface = surf
        self.origin = np.array([0, 0])
        self.scaling = self.INITIAL_SCALING
        self.centering_position = self.INITIAL_CENTERING
        self.fill(self.BLACK)

    def pix(self, length: float) -> int:
        """
        Convert a distance [m] to pixels [px].

        :param length: the input distance [m]
        :return: the corresponding size [px]
        """
        return int(length * self.scaling)

    def pos2pix(self, x: float, y: float) -> Tuple[int, int]:
        """
        Convert two world coordinates [m] into a position in the surface [px]

        :param x: x world coordinate [m]
        :param y: y world coordinate [m]
        :return: the coordinates of the corresponding pixel [px]
        """
        return self.pix(x - self.origin[0]), self.pix(y - self.origin[1])

    def vec2pix(self, vec: PositionType) -> Tuple[int, int]:
        """
        Convert a world position [m] into a position in the surface [px].

        :param vec: a world position [m]
        :return: the coordinates of the corresponding pixel [px]
        """
        return self.pos2pix(vec[0], vec[1])

    def is_visible(self, vec: PositionType, margin: int = 50) -> bool:
        """
        Is a position visible in the surface?
        :param vec: a position
        :param margin: margins around the frame to test for visibility
        :return: whether the position is visible
        """
        x, y = self.vec2pix(vec)
        return -margin < x < self.get_width() + margin and -margin < y < self.get_height() + margin

    def move_display_window_to(self, position: PositionType) -> None:
        """
        Set the origin of the displayed area to center on a given world position.

        :param position: a world position [m]
        """
        self.origin = position - np.array(
            [
                self.centering_position[0] * self.get_width() / self.scaling,
                self.centering_position[1] * self.get_height() / self.scaling
            ]
        )

    def handle_event(self, event: pygame.event.EventType) -> None:
        """
        Handle pygame events for moving and zooming in the displayed area.

        :param event: a pygame event
        """
        if event.type == pygame.KEYDOWN:
            if event.key == pygame.K_l:
                self.scaling *= 1 / self.SCALING_FACTOR
            if event.key == pygame.K_o:
                self.scaling *= self.SCALING_FACTOR
            if event.key == pygame.K_m:
                self.centering_position[0] -= self.MOVING_FACTOR
            if event.key == pygame.K_k:
                self.centering_position[0] += self.MOVING_FACTOR

    def copy(self):
        ret = WorldSurface(size=self.raw_size, flags=self.raw_flags, surf=self.raw_surface)
        ret.origin = self.origin
        ret.scaling = self.scaling
        ret.centering_position = self.centering_position
        ret.blit(self, (0, 0))
        return ret


class VehicleGraphics:
    RED = (255, 100, 100)
    GREEN = (50, 200, 0)
    BLUE = (100, 200, 255)
    YELLOW = (200, 200, 0)
    BLACK = (60, 60, 60)
    PURPLE = (200, 0, 150)
    DEFAULT_COLOR = YELLOW
    EGO_COLOR = GREEN
    font = None

    @classmethod
    def display(
        cls, vehicle, surface, color, heading, label: bool = False, draw_countour=False, contour_width=1
    ) -> None:
        """
        Display a vehicle on a pygame surface.

        The vehicle is represented as a colored rotated rectangle.

        :param vehicle: the vehicle to be drawn
        :param surface: the surface to draw the vehicle on
        :param label: whether a text label should be rendered
        """
        if not surface.is_visible(vehicle.position):
            return
        w = surface.pix(vehicle.WIDTH)
        h = surface.pix(vehicle.LENGTH)
        position = [*surface.pos2pix(vehicle.position[0], vehicle.position[1])]
        angle = np.rad2deg(heading)
        box = [pygame.math.Vector2(p) for p in [(-h / 2, -w / 2), (-h / 2, w / 2), (h / 2, w / 2), (h / 2, -w / 2)]]
        box_rotate = [p.rotate(angle) + position for p in box]
        pygame.draw.polygon(surface, color=color, points=box_rotate)
        if draw_countour:
<<<<<<< HEAD
            pygame.draw.polygon(surface, cls.BLACK, box_rotate, width=1)  # , 1)
=======
            pygame.draw.polygon(surface, cls.BLACK, box_rotate, width=contour_width)  # , 1)
>>>>>>> e2a4dfca

        # Label
        if label:
            if cls.font is None:
                cls.font = pygame.font.Font(None, 15)
            text = "#{}".format(id(vehicle) % 1000)
            text = cls.font.render(text, 1, (10, 10, 10), (255, 255, 255))
            surface.blit(text, position)

    @classmethod
    def get_color(cls, vehicle) -> Tuple[int]:
        if vehicle.crashed:
            color = cls.RED
        else:
            color = cls.BLUE
        return color


class LaneGraphics:
    """A visualization of a lane."""

    STRIPE_SPACING: float = 5
    """ Offset between stripes [m]"""

    STRIPE_LENGTH: float = 3
    """ Length of a stripe [m]"""

    STRIPE_WIDTH: float = 0.3
    """ Width of a stripe [m]"""

    LANE_LINE_WIDTH: float = 1

    @classmethod
    def display(cls, lane, surface, two_side=True, color=(255, 255, 255)) -> None:
        """
        Display a lane on a surface.

        :param lane: the lane to be displayed
        :param surface: the pygame surface
        :param two_side: draw two sides of the lane, or only one side
        """
        side = 2 if two_side else 1
        stripes_count = int(2 * (surface.get_height() + surface.get_width()) / (cls.STRIPE_SPACING * surface.scaling))
        s_origin, _ = lane.local_coordinates(surface.origin)
        s0 = (int(s_origin) // cls.STRIPE_SPACING - stripes_count // 2) * cls.STRIPE_SPACING
        for side in range(side):
            if lane.line_types[side] == LineType.BROKEN:
                cls.striped_line(lane, surface, stripes_count, s0, side, color=color)
            # circular side or continuous, it is same now
            elif lane.line_types[side] == LineType.CONTINUOUS and isinstance(lane, CircularLane):
                cls.continuous_curve(lane, surface, stripes_count, s0, side, color=color)
            elif lane.line_types[side] == LineType.SIDE and isinstance(lane, CircularLane):
                cls.continuous_curve(lane, surface, stripes_count, s0, side, color=color)
            # the line of continuous straight and side straight is same now
            elif (lane.line_types[side] == LineType.CONTINUOUS) and isinstance(lane, StraightLane):
                cls.continuous_line(lane, surface, stripes_count, s0, side, color=color)
            elif (lane.line_types[side] == LineType.SIDE) and isinstance(lane, StraightLane):
                cls.continuous_line(lane, surface, stripes_count, s0, side, color=color)
            # special case
            elif lane.line_types[side] == LineType.NONE:
                continue
            else:
                raise ValueError("I don't know how to draw this line type: {}".format(lane.line_types[side]))

    @classmethod
    def striped_line(
        cls, lane, surface, stripes_count: int, longitudinal: float, side: int, color=(255, 255, 255)
    ) -> None:
        """
        Draw a striped line on one side of a lane, on a surface.

        :param lane: the lane
        :param surface: the pygame surface
        :param stripes_count: the number of stripes to draw
        :param longitudinal: the longitudinal position of the first stripe [m]
        :param side: which side of the road to draw [0:left, 1:right]
        """
        starts = longitudinal + np.arange(stripes_count) * cls.STRIPE_SPACING
        ends = longitudinal + np.arange(stripes_count) * cls.STRIPE_SPACING + cls.STRIPE_LENGTH
        lats = [(side - 0.5) * lane.width_at(s) for s in starts]
        cls.draw_stripes(lane, surface, starts, ends, lats, color=color)

    @classmethod
    def continuous_curve(
        cls, lane, surface, stripes_count: int, longitudinal: float, side: int, color=(255, 255, 255)
    ) -> None:
        """
        Draw a striped line on one side of a lane, on a surface.

        :param lane: the lane
        :param surface: the pygame surface
        :param stripes_count: the number of stripes to draw
        :param longitudinal: the longitudinal position of the first stripe [m]
        :param side: which side of the road to draw [0:left, 1:right]
        """
        starts = longitudinal + np.arange(stripes_count) * cls.STRIPE_SPACING
        ends = longitudinal + np.arange(stripes_count) * cls.STRIPE_SPACING + cls.STRIPE_SPACING
        lats = [(side - 0.5) * lane.width_at(s) for s in starts]
        cls.draw_stripes(lane, surface, starts, ends, lats, color=color)

    @classmethod
    def continuous_line(
        cls, lane, surface, stripes_count: int, longitudinal: float, side: int, color=(255, 255, 255)
    ) -> None:
        """
        Draw a continuous line on one side of a lane, on a surface.

        :param lane: the lane
        :param surface: the pygame surface
        :param stripes_count: the number of stripes that would be drawn if the line was striped
        :param longitudinal: the longitudinal position of the start of the line [m]
        :param side: which side of the road to draw [0:left, 1:right]
        """
        starts = [longitudinal + 0 * cls.STRIPE_SPACING]
        ends = [longitudinal + stripes_count * cls.STRIPE_SPACING + cls.STRIPE_LENGTH]
        lats = [(side - 0.5) * lane.width_at(s) for s in starts]
        cls.draw_stripes(lane, surface, starts, ends, lats, color=color)

    @classmethod
    def draw_stripes(
        cls, lane, surface, starts: List[float], ends: List[float], lats: List[float], color=(255, 255, 255)
    ) -> None:
        """
        Draw a set of stripes along a lane.

        :param lane: the lane
        :param surface: the surface to draw on
        :param starts: a list of starting longitudinal positions for each stripe [m]
        :param ends: a list of ending longitudinal positions for each stripe [m]
        :param lats: a list of lateral positions for each stripe [m]
        """
        starts = np.clip(starts, 0, lane.length)
        ends = np.clip(ends, 0, lane.length)
        for k, _ in enumerate(starts):
            if abs(starts[k] - ends[k]) > 0.5 * cls.STRIPE_LENGTH:
                pygame.draw.line(
<<<<<<< HEAD
                    surface, color, (surface.vec2pix(lane.position(starts[k], lats[k]))),
=======
                    surface, surface.LANE_LINE_COLOR, (surface.vec2pix(lane.position(starts[k], lats[k]))),
>>>>>>> e2a4dfca
                    (surface.vec2pix(lane.position(ends[k], lats[k]))),
                    max(surface.pix(cls.STRIPE_WIDTH), surface.pix(cls.LANE_LINE_WIDTH))
                )

    @classmethod
    def simple_draw(cls, lane, surface, color=(255, 255, 255)):
        from pgdrive.scene_creator.blocks.block import Block
        segment_num = int(lane.length / Block.CIRCULAR_SEGMENT_LENGTH)
        width = lane.width
        for segment in range(segment_num):
            p_1 = lane.position(segment * Block.CIRCULAR_SEGMENT_LENGTH, -width / 2)
            p_2 = lane.position(segment * Block.CIRCULAR_SEGMENT_LENGTH, width / 2)
            p_3 = lane.position((segment + 1) * Block.CIRCULAR_SEGMENT_LENGTH, width / 2)
            p_4 = lane.position((segment + 1) * Block.CIRCULAR_SEGMENT_LENGTH, -width / 2)
            pygame.draw.polygon(
                surface, color,
                [surface.pos2pix(*p_1),
                 surface.pos2pix(*p_2),
                 surface.pos2pix(*p_3),
                 surface.pos2pix(*p_4)]
            )

        # # for last part
        p_1 = lane.position(segment_num * Block.CIRCULAR_SEGMENT_LENGTH, -width / 2)
        p_2 = lane.position(segment_num * Block.CIRCULAR_SEGMENT_LENGTH, width / 2)
        p_3 = lane.position(lane.length, width / 2)
        p_4 = lane.position(lane.length, -width / 2)
        pygame.draw.polygon(
            surface, color,
            [surface.pos2pix(*p_1),
             surface.pos2pix(*p_2),
             surface.pos2pix(*p_3),
             surface.pos2pix(*p_4)]
        )


class ObservationWindowMultiChannel:
    CHANNEL_NAMES = ["road_network", "traffic_flow", "target_vehicle", "past_pos"]

    def __init__(self, names, max_range, resolution):
        assert isinstance(names, list)
        assert set(self.CHANNEL_NAMES)
        self.sub_observations = {
            k: ObservationWindow(max_range=max_range, resolution=resolution)
            for k in ["traffic_flow", "target_vehicle"]
        }
        self.sub_observations["road_network"] = ObservationWindow(
            max_range=max_range,
            resolution=(resolution[0] * 2, resolution[1] * 2)
            # max_range=max_range, resolution=resolution
        )

        self.resolution = (resolution[0] * 2, resolution[1] * 2)
        self.canvas_display = None

    def get_canvas_display(self):
        if self.canvas_display is None:
            self.canvas_display = pygame.Surface(self.resolution)
        self.canvas_display.fill(COLOR_BLACK)
        return self.canvas_display

    def reset(self, canvas_runtime):
        for k, sub in self.sub_observations.items():
            sub.reset(canvas_runtime)

    def render(self, canvas_dict, position, heading):
        assert isinstance(canvas_dict, dict)
        assert set(canvas_dict.keys()) == set(self.sub_observations.keys())
        ret = dict()
        for k, canvas in canvas_dict.items():
            ret[k] = self.sub_observations[k].render(canvas, position, heading)
        return self.get_observation_window(ret)

    def get_observation_window(self, canvas_dict=None):
        if canvas_dict is None:
            canvas_dict = {k: v.get_observation_window() for k, v in self.sub_observations.items()}
        return canvas_dict

    def get_size(self):
        return next(iter(self.sub_observations.values())).get_size()

    def get_screen_window(self):
        canvas = self.get_canvas_display()
        ret = self.get_observation_window()

        for k in ret.keys():
            if k == "road_network":
                continue
            ret[k] = pygame.transform.scale2x(ret[k])

        def _draw(canvas, key, color):
            mask = pygame.mask.from_threshold(ret[key], (0, 0, 0, 0), (10, 10, 10, 255))
            mask.to_surface(canvas, setcolor=None, unsetcolor=color)

        _draw(canvas, "navigation", pygame.Color("Blue"))
        _draw(canvas, "road_network", pygame.Color("White"))
        _draw(canvas, "traffic_flow", pygame.Color("Red"))
        _draw(canvas, "target_vehicle", pygame.Color("Green"))
        return canvas<|MERGE_RESOLUTION|>--- conflicted
+++ resolved
@@ -230,11 +230,7 @@
         box_rotate = [p.rotate(angle) + position for p in box]
         pygame.draw.polygon(surface, color=color, points=box_rotate)
         if draw_countour:
-<<<<<<< HEAD
-            pygame.draw.polygon(surface, cls.BLACK, box_rotate, width=1)  # , 1)
-=======
             pygame.draw.polygon(surface, cls.BLACK, box_rotate, width=contour_width)  # , 1)
->>>>>>> e2a4dfca
 
         # Label
         if label:
@@ -268,7 +264,7 @@
     LANE_LINE_WIDTH: float = 1
 
     @classmethod
-    def display(cls, lane, surface, two_side=True, color=(255, 255, 255)) -> None:
+    def display(cls, lane, surface, two_side=True, color=None) -> None:
         """
         Display a lane on a surface.
 
@@ -301,7 +297,7 @@
 
     @classmethod
     def striped_line(
-        cls, lane, surface, stripes_count: int, longitudinal: float, side: int, color=(255, 255, 255)
+        cls, lane, surface, stripes_count: int, longitudinal: float, side: int, color=None
     ) -> None:
         """
         Draw a striped line on one side of a lane, on a surface.
@@ -319,7 +315,7 @@
 
     @classmethod
     def continuous_curve(
-        cls, lane, surface, stripes_count: int, longitudinal: float, side: int, color=(255, 255, 255)
+        cls, lane, surface, stripes_count: int, longitudinal: float, side: int, color=None
     ) -> None:
         """
         Draw a striped line on one side of a lane, on a surface.
@@ -337,7 +333,7 @@
 
     @classmethod
     def continuous_line(
-        cls, lane, surface, stripes_count: int, longitudinal: float, side: int, color=(255, 255, 255)
+        cls, lane, surface, stripes_count: int, longitudinal: float, side: int, color=None
     ) -> None:
         """
         Draw a continuous line on one side of a lane, on a surface.
@@ -355,7 +351,7 @@
 
     @classmethod
     def draw_stripes(
-        cls, lane, surface, starts: List[float], ends: List[float], lats: List[float], color=(255, 255, 255)
+        cls, lane, surface, starts: List[float], ends: List[float], lats: List[float], color=None
     ) -> None:
         """
         Draw a set of stripes along a lane.
@@ -366,16 +362,14 @@
         :param ends: a list of ending longitudinal positions for each stripe [m]
         :param lats: a list of lateral positions for each stripe [m]
         """
+        if color is None:
+            color = surface.LANE_LINE_COLOR
         starts = np.clip(starts, 0, lane.length)
         ends = np.clip(ends, 0, lane.length)
         for k, _ in enumerate(starts):
             if abs(starts[k] - ends[k]) > 0.5 * cls.STRIPE_LENGTH:
                 pygame.draw.line(
-<<<<<<< HEAD
                     surface, color, (surface.vec2pix(lane.position(starts[k], lats[k]))),
-=======
-                    surface, surface.LANE_LINE_COLOR, (surface.vec2pix(lane.position(starts[k], lats[k]))),
->>>>>>> e2a4dfca
                     (surface.vec2pix(lane.position(ends[k], lats[k]))),
                     max(surface.pix(cls.STRIPE_WIDTH), surface.pix(cls.LANE_LINE_WIDTH))
                 )
