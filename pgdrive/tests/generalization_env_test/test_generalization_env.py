--- conflicted
+++ resolved
@@ -21,11 +21,7 @@
                 "rgb_clip": True,
                 "map_config": {
                     Map.GENERATE_METHOD: MapGenerateMethod.BIG_BLOCK_SEQUENCE,
-<<<<<<< HEAD
-                    Map.GENERATE_PARA: "TS",
-=======
                     Map.GENERATE_PARA: "TSTOTX",
->>>>>>> 44efda31
                     Map.LANE_WIDTH: 3.5,
                     Map.LANE_NUM: 3,
                 }
