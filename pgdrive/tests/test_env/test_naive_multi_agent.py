import gym

from pgdrive.envs.multi_agent_pgdrive import MultiAgentPGDrive


def _a(env, action):
    assert env.action_space.contains(action)
    obs, reward, done, info = env.step(action)
    assert env.observation_space.contains(obs)
    assert isinstance(info, dict)


def _step(env):
    try:
        obs = env.reset()
        assert env.observation_space.contains(obs)
        for _ in range(5):
            _a(env, env.action_space.sample())
    finally:
        env.close()


def test_naive_multi_agent_pgdrive():
    # env = PGDriveEnv(config={"num_agents": 1})
    # assert isinstance(env.action_space, gym.spaces.Box)
    # _step(env)
    # env.close()

    env = MultiAgentPGDrive(
        config={
            "map": "SSS",
            "num_agents": 4,
<<<<<<< HEAD
            "target_vehicle_configs": {"agent{}".format(i): {
                "born_longitude": i * 5
            }
                                       for i in range(4)}
=======
            "target_vehicle_configs": {
                "agent{}".format(i): \
                    {
                        "born_longitude": i * 5
                    }
                for i in range(4)
            }
>>>>>>> 6a67fa75
        }
    )
    try:
        assert isinstance(env.action_space, gym.spaces.Dict)
        obs = env.reset()
        assert isinstance(obs, dict)
        a = env.action_space.sample()
        assert isinstance(a, dict)
        o, r, d, i = env.step(a)
        assert isinstance(o, dict)
        assert isinstance(r, dict)
        assert isinstance(d, dict)
        assert isinstance(i, dict)
        _step(env)
    finally:
        env.close()


if __name__ == '__main__':
    test_naive_multi_agent_pgdrive()<|MERGE_RESOLUTION|>--- conflicted
+++ resolved
@@ -30,12 +30,6 @@
         config={
             "map": "SSS",
             "num_agents": 4,
-<<<<<<< HEAD
-            "target_vehicle_configs": {"agent{}".format(i): {
-                "born_longitude": i * 5
-            }
-                                       for i in range(4)}
-=======
             "target_vehicle_configs": {
                 "agent{}".format(i): \
                     {
@@ -43,7 +37,6 @@
                     }
                 for i in range(4)
             }
->>>>>>> 6a67fa75
         }
     )
     try:
