--- conflicted
+++ resolved
@@ -502,17 +502,9 @@
 
 if __name__ == '__main__':
     test_ma_roundabout_env()
-<<<<<<< HEAD
-    test_ma_roundabout_horizon()
-    test_ma_roundabout_reset()
-    test_ma_roundabout_reward_done_alignment()
-    test_ma_roundabout_close_born()
-    test_ma_roundabout_reward_sign()
-    test_ma_roundabout_init_space()
-=======
     # test_ma_roundabout_horizon()
     # test_ma_roundabout_reset()
     # test_ma_roundabout_reward_done_alignment()
     # test_ma_roundabout_close_born()
     test_ma_roundabout_reward_sign()
->>>>>>> ad459899
+    test_ma_roundabout_init_space()