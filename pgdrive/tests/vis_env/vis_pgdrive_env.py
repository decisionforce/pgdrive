from pgdrive.envs.pgdrive_env import PGDriveEnv
from pgdrive.scene_creator.map import Map, MapGenerateMethod
from pgdrive.utils import setup_logger


class TestEnv(PGDriveEnv):
    def __init__(self):
        """
        TODO a small bug exists in scene 9 (30 blocks), traffic density > 0, respawn mode
        """
        super(TestEnv, self).__init__(
            {
                "environment_num": 1,
                "traffic_density": 0.1,
                "traffic_mode": "respawn",
                "start_seed": 5,
                "pg_world_config": {
                    "onscreen_message": True,
                    # "debug_physics_world": True,
                    "pstats": True,
                    # "debug_static_world":True,
                },
                "cull_scene": True,
                # "controller":"joystick",
                "manual_control": True,
                "use_render": True,
                "decision_repeat": 5,
                "rgb_clip": True,
                "debug": True,
                "fast": False,
                "map_config": {
                    Map.GENERATE_TYPE: MapGenerateMethod.BIG_BLOCK_SEQUENCE,
                    Map.GENERATE_CONFIG: "X",
                    Map.LANE_WIDTH: 3.5,
                    Map.LANE_NUM: 3,
                },
                "driving_reward": 1.0,
                "vehicle_config": {
                    "show_lidar": True,
                    "show_side_detector": True,
                    "show_lane_line_detector": True,
                    "side_detector": dict(num_lasers=2, distance=50),
                    "lane_line_detector": dict(num_lasers=2, distance=50),
                }
            }
        )


if __name__ == "__main__":
    setup_logger(True)
    env = TestEnv()

    o = env.reset()
    print(env.pg_world.physics_world.report_bodies())
<<<<<<< HEAD
    print("vehicle num", len(env.scene_manager.traffic_manager.vehicles))
=======
    print("vehicle num", len(env.scene_manager.traffic_mgr.vehicles))
    current_road = env.vehicle.routing_localization.current_road
    env.vehicle.routing_localization.set_route(current_road.start_node, (-current_road).end_node)
>>>>>>> 3facda12
    for i in range(1, 100000):
        o, r, d, info = env.step([1.0, 0.])

        info["fuel"] = env.vehicle.energy_consumption
        env.render(
            text={
                "reward": r,
                "lane_index": env.vehicle.lane_index,
                "dist_to_left": env.vehicle.dist_to_left,
                "dist_to_right": env.vehicle.dist_to_right,
                "out_of_route": env.vehicle.out_of_route
            }
        )
        # if d:
        #     print("Reset")
        #     env.reset()
    env.close()<|MERGE_RESOLUTION|>--- conflicted
+++ resolved
@@ -52,16 +52,11 @@
 
     o = env.reset()
     print(env.pg_world.physics_world.report_bodies())
-<<<<<<< HEAD
     print("vehicle num", len(env.scene_manager.traffic_manager.vehicles))
-=======
-    print("vehicle num", len(env.scene_manager.traffic_mgr.vehicles))
     current_road = env.vehicle.routing_localization.current_road
     env.vehicle.routing_localization.set_route(current_road.start_node, (-current_road).end_node)
->>>>>>> 3facda12
     for i in range(1, 100000):
         o, r, d, info = env.step([1.0, 0.])
-
         info["fuel"] = env.vehicle.energy_consumption
         env.render(
             text={
