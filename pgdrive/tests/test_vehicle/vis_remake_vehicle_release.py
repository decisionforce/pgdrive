from pgdrive.envs.pgdrive_env import PGDriveEnv
from pgdrive.scene_creator.vehicle.base_vehicle import BaseVehicle
from pgdrive.utils import setup_logger

setup_logger(debug=True)


class TestEnv(PGDriveEnv):
    def __init__(self):
        super(TestEnv, self).__init__({
            "manual_control": True,
            "use_render": False,
        })

    def reset(self):
<<<<<<< HEAD
        if self.vehicle is not None:
            self.for_each_vehicle(lambda v: v.destroy(self.pg_world))
            self.vehicles = {
                a: BaseVehicle(self.pg_world, env.config["vehicle_config"])
                for a in self.multi_agent_action_space.keys()
            }

            self.for_each_vehicle(self.add_modules_for_vehicle)
=======
        if self.vehicles is not None:
            self.vehicle.destroy()
            self.vehicles["default_agent"] = BaseVehicle(env.pg_world)
>>>>>>> 2223ff64
            if self.main_camera is not None:
                self.main_camera.chase(self.vehicle, env.pg_world)
        super(TestEnv, self).reset()


if __name__ == "__main__":
    env = TestEnv()

    env.reset()
    for i in range(1, 100000):
        o, r, d, info = env.step([0, 1])
        # env.render("Test: {}".format(i))
        if d:
            env.reset()
    env.close()<|MERGE_RESOLUTION|>--- conflicted
+++ resolved
@@ -13,20 +13,9 @@
         })
 
     def reset(self):
-<<<<<<< HEAD
-        if self.vehicle is not None:
-            self.for_each_vehicle(lambda v: v.destroy(self.pg_world))
-            self.vehicles = {
-                a: BaseVehicle(self.pg_world, env.config["vehicle_config"])
-                for a in self.multi_agent_action_space.keys()
-            }
-
-            self.for_each_vehicle(self.add_modules_for_vehicle)
-=======
         if self.vehicles is not None:
             self.vehicle.destroy()
             self.vehicles["default_agent"] = BaseVehicle(env.pg_world)
->>>>>>> 2223ff64
             if self.main_camera is not None:
                 self.main_camera.chase(self.vehicle, env.pg_world)
         super(TestEnv, self).reset()
