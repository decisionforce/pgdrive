from panda3d.core import SamplerState, Shader, NodePath, ConfigVariableString

from pgdrive.constants import CamMask
from pgdrive.engine.asset_loader import AssetLoader
<<<<<<< HEAD
from pgdrive.scene_creator.base_object import BaseObject
=======
from pgdrive.utils.object import Object
from pgdrive.utils.utils import is_mac
>>>>>>> 577f8c80


class SkyBox(BaseObject):
    """
    SkyBox is only related to render
    """
    ROTATION_MAX = 5000

    def __init__(self, pure_background: bool = False):
        super(SkyBox, self).__init__(random_seed=0)
        self._accumulate = 0
        self.f = 1
        if not self.render or pure_background:
            self.node_path = NodePath("pure_background")
            return
        skybox = self.loader.loadModel(AssetLoader.file_path("models", "skybox.bam"))

        skybox.hide(CamMask.MiniMap | CamMask.RgbCam | CamMask.Shadow | CamMask.ScreenshotCam)
        skybox.set_scale(20000)

        skybox_texture = self.loader.loadTexture(AssetLoader.file_path("textures", "skybox.jpg"))
        skybox_texture.set_minfilter(SamplerState.FT_linear)
        skybox_texture.set_magfilter(SamplerState.FT_linear)
        skybox_texture.set_wrap_u(SamplerState.WM_repeat)
        skybox_texture.set_wrap_v(SamplerState.WM_mirror)
        skybox_texture.set_anisotropic_degree(16)
        skybox.set_texture(skybox_texture)

        gles = ConfigVariableString("load-display").getValue()
        if gles == "pandagles2":
            skybox_shader = Shader.load(
                Shader.SL_GLSL, AssetLoader.file_path("shaders", "skybox_gles.vert.glsl"),
                AssetLoader.file_path("shaders", "skybox_gles.frag.glsl")
            )
        else:
            if is_mac():
                vert_file = "skybox_mac.vert.glsl"
                frag_file = "skybox_mac.frag.glsl"
            else:
                vert_file = "skybox.vert.glsl"
                frag_file = "skybox.frag.glsl"
            skybox_shader = Shader.load(
                Shader.SL_GLSL, AssetLoader.file_path("shaders", vert_file),
                AssetLoader.file_path("shaders", frag_file)
            )
        skybox.set_shader(skybox_shader)
        self.node_path = skybox
        skybox.setZ(-4400)
        skybox.setH(30)

    def step(self):
        if not self.render:
            return
        if self._accumulate >= self.ROTATION_MAX:
            self.f *= -1
            self._accumulate = 0
        self._accumulate += 1
        factor = self.f * (1 - abs(self._accumulate - self.ROTATION_MAX / 2) * 2 / self.ROTATION_MAX)
        self.node_path.setH(self.node_path.getH() + factor * 0.0035)<|MERGE_RESOLUTION|>--- conflicted
+++ resolved
@@ -2,12 +2,8 @@
 
 from pgdrive.constants import CamMask
 from pgdrive.engine.asset_loader import AssetLoader
-<<<<<<< HEAD
 from pgdrive.scene_creator.base_object import BaseObject
-=======
-from pgdrive.utils.object import Object
-from pgdrive.utils.utils import is_mac
->>>>>>> 577f8c80
+from pgdrive.utils import is_mac
 
 
 class SkyBox(BaseObject):
