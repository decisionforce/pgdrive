import logging
import numpy as np
import os
import sys
<<<<<<< HEAD
from typing import Optional
=======
from typing import Optional, Union

>>>>>>> dd9eb43e
import gltf
from direct.showbase import ShowBase
from panda3d.bullet import BulletDebugNode, BulletWorld
from panda3d.core import Vec3, AntialiasAttrib, NodePath, loadPrcFileData, TextNode, LineSegs
<<<<<<< HEAD
from pgdrive.world.highway_render import HighwayRender
from pgdrive.pg_config.cam_mask import CamMask
from pgdrive.pg_config import PgConfig
=======
from pgdrive.pg_config.cam_mask import CamMask
from pgdrive.pg_config.pg_config import PgConfig
from pgdrive.utils import is_mac
>>>>>>> dd9eb43e
from pgdrive.utils.asset_loader import AssetLoader
from pgdrive.world.force_fps import ForceFPS
from pgdrive.world.image_buffer import ImageBuffer
from pgdrive.world.light import Light
from pgdrive.world.onscreen_message import PgOnScreenMessage
from pgdrive.world.sky_box import SkyBox
from pgdrive.world.terrain import Terrain

root_path = os.path.dirname(os.path.dirname(__file__))

help_message = "Keyboard Shortcuts:\n" \
               "  w: Acceleration\n" \
               "  s: Braking\n" \
               "  a: Moving Left\n" \
               "  d: Moving Right\n" \
               "  r: Reset the Environment\n" \
               "  h: Helping Message\n" \
               "  1: Box Debug Mode\n" \
               "  2: WireFrame Debug Mode\n" \
               "  3: Texture Debug Mode\n" \
               "  4: Print Debug Message\n" \
               "  Esc: Quit\n"


class PgWorld(ShowBase.ShowBase):
    loadPrcFileData("", "window-title PGDrive v0.1.0")
    loadPrcFileData("", "framebuffer-multisample 1")
    loadPrcFileData("", "multisamples 8")
    loadPrcFileData("", 'bullet-filter-algorithm groups-mask')
    loadPrcFileData("", "audio-library-name null")
    loadPrcFileData("", "compressed-textures 1")

    # loadPrcFileData("", " framebuffer-srgb truein")

    # loadPrcFileData("", "geom-cache-size 50000")

    # v-sync, it seems useless
    # loadPrcFileData("", "sync-video 1")

    # for debug use
    # loadPrcFileData("", "want-pstats 1")
    # loadPrcFileData("", "notify-level-glgsg fatal")

    # loadPrcFileData("", "gl-version 3 2")

    def __init__(self, config: dict = None):
        self.pg_config = self.default_config()
        if config is not None:
            self.pg_config.update(config)
<<<<<<< HEAD
        if self.pg_config["highway_render"]:
            # when use highway render, panda3d core will degenerate to a simple physics world
            # and the scene will be drawn by PyGame
            self.mode = "none"
        else:
            if self.pg_config["use_render"]:
                self.mode = "onscreen"
                loadPrcFileData("",
                                "threading-model Cull/Draw")  # multi-thread render, accelerate simulation when evaluate
            else:
                self.mode = "offscreen" if self.pg_config["use_image"] else "none"
            if sys.platform == "darwin" and self.pg_config["use_image"]:  # Mac don't support offscreen rendering
                self.mode = "onscreen"
            if self.pg_config["headless_image"]:
                loadPrcFileData("", "load-display  pandagles2")
        super(PgWorld, self).__init__(windowType=self.mode)
=======
        loadPrcFileData("", "win-size {} {}".format(*self.pg_config["window_size"]))
        if self.pg_config["use_render"]:
            mode = "onscreen"
            loadPrcFileData("", "threading-model Cull/Draw")  # multi-thread render, accelerate simulation when evaluate
        else:
            mode = "offscreen" if self.pg_config["use_image"] else "none"
        if is_mac() and self.pg_config["use_image"]:  # Mac don't support offscreen rendering
            mode = "onscreen"
        if self.pg_config["headless_image"]:
            loadPrcFileData("", "load-display  pandagles2")
        super(PgWorld, self).__init__(windowType=mode)
>>>>>>> dd9eb43e
        if not self.pg_config["debug_physics_world"] and (self.pg_config["use_render"] or self.pg_config["use_image"]):
            path = AssetLoader.windows_style2unix_style(root_path) if sys.platform == "win32" else root_path
            AssetLoader.init_loader(self.loader, path)
            gltf.patch_loader(self.loader)
        self.closed = False
<<<<<<< HEAD
        self.highway_render = HighwayRender(self.pg_config["use_render"]) if self.pg_config["highway_render"] else None
        ImageBuffer.enable = False if self.pg_config["highway_render"] else True
=======
        self.exitFunc = self.exitFunc
        ImageBuffer.refresh_frame = self.graphicsEngine.renderFrame
>>>>>>> dd9eb43e

        # add element to render and pbr render, if is exists all the time.
        # these element will not be removed when clear_world() is called
        self.pbr_render = self.render.attachNewNode("pbrNP")

        # attach node to this root root whose children nodes will be clear after calling clear_world()
        self.worldNP = self.render.attachNewNode("world_np")

        # same as worldNP, but this node is only used for render gltf model with pbr material
        self.pbr_worldNP = self.pbr_render.attachNewNode("pbrNP")
        self.debug_node = None

        # some render attr
        self.light = None
<<<<<<< HEAD
        self.vehicle_panel = None
        self.collision_info_np = None
=======
>>>>>>> dd9eb43e

        # physics world
        self.physics_world = BulletWorld()
        self.physics_world.setGroupCollisionFlag(0, 1, True)  # detect ego car collide terrain
        self.physics_world.setGravity(Vec3(0, 0, -9.81))  # set gravity

        # init terrain
        self.terrain = Terrain()
        self.terrain.attach_to_pg_world(self.render, self.physics_world)

        # init other world elements
        if self.mode != "none":

            # collision info render
            self.collision_info_np = NodePath(TextNode("collision_info"))
            self._init_collision_info_render()

            from pgdrive.world.our_pbr import OurPipeline
            self.pbrpipe = OurPipeline(
                render_node=None,
                window=None,
                camera_node=None,
                msaa_samples=4,
                max_lights=8,
                use_normal_maps=False,
                use_emission_maps=True,
                exposure=1.0,
                enable_shadows=False,
                enable_fog=False,
                use_occlusion_maps=False
            )
            self.pbrpipe.render_node = self.pbr_render
            self.pbrpipe.render_node.set_antialias(AntialiasAttrib.M_auto)
            self.pbrpipe._recompile_pbr()
            self.pbrpipe.manager.cleanup()

            # set main cam
            self.cam.node().setCameraMask(CamMask.MainCam)
            self.cam.node().getDisplayRegion(0).setClearColorActive(True)
            self.cam.node().getDisplayRegion(0).setClearColor(ImageBuffer.BKG_COLOR)
            lens = self.cam.node().getLens()
            lens.setFov(70)
            lens.setAspectRatio(1.2)

            self.sky_box = SkyBox()
            self.sky_box.attach_to_pg_world(self.render, self.physics_world)

            self.light = Light(self.pg_config)
            self.light.attach_to_pg_world(self.render, self.physics_world)
            self.render.setLight(self.light.direction_np)
            self.render.setLight(self.light.ambient_np)

            self.render.setShaderAuto()
            self.render.setAntialias(AntialiasAttrib.MAuto)

            # ui and render property
            if self.pg_config["show_fps"]:
                self.setFrameRateMeter(True)
            self.force_fps = ForceFPS(self.pg_config["force_fps"])

            # self added display regions and cameras attached to them
            self.my_display_regions = []
            if self.pg_config["use_default_layout"]:
                self._init_display_region()
            self.my_buffers = []

<<<<<<< HEAD
            # first default display region -- a vehicle panel
            self.vehicle_panel = VehiclePanel(self.win, self.makeCamera)
            self.vehicle_panel.add_to_display(
                self, [0.67, 1, self.vehicle_panel.display_bottom, self.vehicle_panel.display_top]
            )

=======
>>>>>>> dd9eb43e
        # task manager
        self.taskMgr.remove('audioLoop')

        # onscreen message
        self.on_screen_message = PgOnScreenMessage() \
            if self.pg_config["use_render"] and self.pg_config["onscreen_message"] else None
        self._show_help_message = False

        # debug setting
        self.accept('1', self.toggleDebug)
        self.accept('2', self.toggleWireframe)
        self.accept('3', self.toggleTexture)
        self.accept('4', self.toggleAnalyze)
        self.accept("h", self.toggle_help_message)

    def _init_display_region(self):
        scale = self.pg_config["window_size"][0] / self.pg_config["window_size"][1]
        line_seg = LineSegs("interface")
        line_seg.setColor(0.8, 0.8, 0.8, 0)
        line_seg.moveTo(-scale, 0, 0.6)
        line_seg.drawTo(scale, 0, 0.6)
        line_seg.setThickness(1.5)
        NodePath(line_seg.create(False)).reparentTo(self.aspect2d)

        line_seg.moveTo(-scale / 3, 0, 1)
        line_seg.drawTo(-scale / 3, 0, 0.6)
        line_seg.setThickness(1.5)
        NodePath(line_seg.create(False)).reparentTo(self.aspect2d)

        line_seg.moveTo(scale / 3, 0, 1)
        line_seg.drawTo(scale / 3, 0, 0.6)
        line_seg.setThickness(1.5)
        NodePath(line_seg.create(False)).reparentTo(self.aspect2d)

    def _init_collision_info_render(self):
        self.collision_info_np.node().setCardActual(-7, 7, -0.3, 1)
        self.collision_info_np.node().setCardDecal(True)
        self.collision_info_np.node().setTextColor(1, 1, 1, 1)
        self.collision_info_np.node().setAlign(TextNode.A_center)
        self.collision_info_np.setScale(0.05)
        self.collision_info_np.setPos(-1, -0.8, -0.8)
        self.collision_info_np.reparentTo(self.aspect2d)

<<<<<<< HEAD
    def render_frame(self, text: dict = None) -> Optional[np.ndarray]:
        """
        Render the 3-D world drawn by panda3d. if use_render and use_image are all set to False, this api will
        degenerate to use PyGame to draw a 2D-world and return a display region for self-defined drawing
        """
        if not self.pg_config["highway_render"]:
            # padna3d draw
            if self.on_screen_message is not None:
                self.on_screen_message.update_data(text)
                self.on_screen_message.render()
            self.graphicsEngine.renderFrame()
            if self.pg_config["use_render"]:
                with self.force_fps:
                    self.sky_box.step()
        else:
            return self.highway_render.draw_scene()
=======
    def render_frame(self, text: Optional[Union[dict, str]] = None):
        """
        The real rendering is conducted by the igLoop task maintained by panda3d.
        Frame will be drawn and refresh, when taskMgr.step() is called.
        This function is only used to pass the message that needed to be printed in the screen to underlying renderer.
        :param text: A dict containing key and values or a string.
        :return: None
        """
        if self.on_screen_message is not None:
            self.on_screen_message.update_data(text)
        if self.pg_config["use_render"]:
            self.on_screen_message.render()
            with self.force_fps:
                self.sky_box.step()
>>>>>>> dd9eb43e

    def clear_world(self):
        """
        Call me to setup the whole world after _init_
        """
        # attach all node to this node asset_path
        self.worldNP.node().removeAllChildren()
        self.pbr_worldNP.node().removeAllChildren()
        if self.pg_config["debug_physics_world"]:
            self.addTask(self.report_body_nums, "report_num")

    def _clear_display_region_and_buffers(self):
        for r in self.my_display_regions:
            self.win.removeDisplayRegion(r)
        for my_buffer in self.my_buffers:
            self.graphicsEngine.removeWindow(my_buffer.buffer)
            if my_buffer.cam in self.camList:
                self.camList.remove(my_buffer.cam)
        self.my_display_regions = []
        self.my_buffers = []

    @staticmethod
    def default_config():
        return PgConfig(
            dict(
                window_size=(1200, 900),  # width, height
                debug=False,
                use_render=False,
                use_image=False,
                physics_world_step_size=2e-2,
                show_fps=True,

                # show message when render is called
                onscreen_message=True,

                # limit the render fps
                force_fps=None,

                # only render physics world without model
                debug_physics_world=False,

                # decide the layout of white lines
                use_default_layout=True,

                # set to true only when on headless machine and use rgb image!!!!!!
                headless_image=False,

                # to shout-out to highway-env, we call the 2D-bird-view-render highway_render
                highway_render=False
            )
        )

    def step(self):
        dt = self.pg_config["physics_world_step_size"]
        self.physics_world.doPhysics(dt, 1, dt)

    def _debug_mode(self):
        debugNode = BulletDebugNode('Debug')
        debugNode.showWireframe(True)
        debugNode.showConstraints(True)
        debugNode.showBoundingBoxes(False)
        debugNode.showNormals(True)
        debugNP = self.render.attachNewNode(debugNode)
        self.physics_world.setDebugNode(debugNP.node())
        self.debug_node = debugNP

    def toggleAnalyze(self):
        self.worldNP.analyze()
        # self.worldNP.ls()

    def toggleDebug(self):
        if self.debug_node is None:
            self._debug_mode()
        if self.debug_node.isHidden():
            self.debug_node.show()
        else:
            self.debug_node.hide()

    def report_body_nums(self, task):
        logging.debug(
            "Body Nums: {}".format(
                self.physics_world.getNumRigidBodies() + self.physics_world.getNumGhosts() +
                self.physics_world.getNumVehicles()
            )
        )
        return task.done

    def close_world(self):
        if self.mode != "none":
            self._clear_display_region_and_buffers()
        self.destroy()
        self.physics_world.clearDebugNode()
        self.physics_world.clearContactAddedCallback()
        self.physics_world.clearFilterCallback()

        # del self.physics_world  # Will cause error if del it.
        self.physics_world = None

    def toggle_help_message(self):
        if self._show_help_message:
            self.on_screen_message.clear_plain_text(help_message)
            self._show_help_message = False
        else:
            self.on_screen_message.update_data(help_message)
            self._show_help_message = True


if __name__ == "__main__":
    world = PgWorld()
    world.run()<|MERGE_RESOLUTION|>--- conflicted
+++ resolved
@@ -2,25 +2,15 @@
 import numpy as np
 import os
 import sys
-<<<<<<< HEAD
-from typing import Optional
-=======
 from typing import Optional, Union
-
->>>>>>> dd9eb43e
+from pgdrive.world.highway_render import HighwayRender
 import gltf
 from direct.showbase import ShowBase
 from panda3d.bullet import BulletDebugNode, BulletWorld
 from panda3d.core import Vec3, AntialiasAttrib, NodePath, loadPrcFileData, TextNode, LineSegs
-<<<<<<< HEAD
-from pgdrive.world.highway_render import HighwayRender
 from pgdrive.pg_config.cam_mask import CamMask
 from pgdrive.pg_config import PgConfig
-=======
-from pgdrive.pg_config.cam_mask import CamMask
-from pgdrive.pg_config.pg_config import PgConfig
 from pgdrive.utils import is_mac
->>>>>>> dd9eb43e
 from pgdrive.utils.asset_loader import AssetLoader
 from pgdrive.world.force_fps import ForceFPS
 from pgdrive.world.image_buffer import ImageBuffer
@@ -70,48 +60,31 @@
         self.pg_config = self.default_config()
         if config is not None:
             self.pg_config.update(config)
-<<<<<<< HEAD
         if self.pg_config["highway_render"]:
             # when use highway render, panda3d core will degenerate to a simple physics world
             # and the scene will be drawn by PyGame
             self.mode = "none"
         else:
+            loadPrcFileData("", "win-size {} {}".format(*self.pg_config["window_size"]))
             if self.pg_config["use_render"]:
                 self.mode = "onscreen"
                 loadPrcFileData("",
                                 "threading-model Cull/Draw")  # multi-thread render, accelerate simulation when evaluate
             else:
                 self.mode = "offscreen" if self.pg_config["use_image"] else "none"
-            if sys.platform == "darwin" and self.pg_config["use_image"]:  # Mac don't support offscreen rendering
+            if is_mac() and self.pg_config["use_image"]:  # Mac don't support offscreen rendering
                 self.mode = "onscreen"
             if self.pg_config["headless_image"]:
                 loadPrcFileData("", "load-display  pandagles2")
         super(PgWorld, self).__init__(windowType=self.mode)
-=======
-        loadPrcFileData("", "win-size {} {}".format(*self.pg_config["window_size"]))
-        if self.pg_config["use_render"]:
-            mode = "onscreen"
-            loadPrcFileData("", "threading-model Cull/Draw")  # multi-thread render, accelerate simulation when evaluate
-        else:
-            mode = "offscreen" if self.pg_config["use_image"] else "none"
-        if is_mac() and self.pg_config["use_image"]:  # Mac don't support offscreen rendering
-            mode = "onscreen"
-        if self.pg_config["headless_image"]:
-            loadPrcFileData("", "load-display  pandagles2")
-        super(PgWorld, self).__init__(windowType=mode)
->>>>>>> dd9eb43e
         if not self.pg_config["debug_physics_world"] and (self.pg_config["use_render"] or self.pg_config["use_image"]):
             path = AssetLoader.windows_style2unix_style(root_path) if sys.platform == "win32" else root_path
             AssetLoader.init_loader(self.loader, path)
             gltf.patch_loader(self.loader)
         self.closed = False
-<<<<<<< HEAD
         self.highway_render = HighwayRender(self.pg_config["use_render"]) if self.pg_config["highway_render"] else None
         ImageBuffer.enable = False if self.pg_config["highway_render"] else True
-=======
-        self.exitFunc = self.exitFunc
         ImageBuffer.refresh_frame = self.graphicsEngine.renderFrame
->>>>>>> dd9eb43e
 
         # add element to render and pbr render, if is exists all the time.
         # these element will not be removed when clear_world() is called
@@ -126,11 +99,6 @@
 
         # some render attr
         self.light = None
-<<<<<<< HEAD
-        self.vehicle_panel = None
-        self.collision_info_np = None
-=======
->>>>>>> dd9eb43e
 
         # physics world
         self.physics_world = BulletWorld()
@@ -197,15 +165,6 @@
                 self._init_display_region()
             self.my_buffers = []
 
-<<<<<<< HEAD
-            # first default display region -- a vehicle panel
-            self.vehicle_panel = VehiclePanel(self.win, self.makeCamera)
-            self.vehicle_panel.add_to_display(
-                self, [0.67, 1, self.vehicle_panel.display_bottom, self.vehicle_panel.display_top]
-            )
-
-=======
->>>>>>> dd9eb43e
         # task manager
         self.taskMgr.remove('audioLoop')
 
@@ -249,24 +208,6 @@
         self.collision_info_np.setPos(-1, -0.8, -0.8)
         self.collision_info_np.reparentTo(self.aspect2d)
 
-<<<<<<< HEAD
-    def render_frame(self, text: dict = None) -> Optional[np.ndarray]:
-        """
-        Render the 3-D world drawn by panda3d. if use_render and use_image are all set to False, this api will
-        degenerate to use PyGame to draw a 2D-world and return a display region for self-defined drawing
-        """
-        if not self.pg_config["highway_render"]:
-            # padna3d draw
-            if self.on_screen_message is not None:
-                self.on_screen_message.update_data(text)
-                self.on_screen_message.render()
-            self.graphicsEngine.renderFrame()
-            if self.pg_config["use_render"]:
-                with self.force_fps:
-                    self.sky_box.step()
-        else:
-            return self.highway_render.draw_scene()
-=======
     def render_frame(self, text: Optional[Union[dict, str]] = None):
         """
         The real rendering is conducted by the igLoop task maintained by panda3d.
@@ -275,13 +216,15 @@
         :param text: A dict containing key and values or a string.
         :return: None
         """
-        if self.on_screen_message is not None:
-            self.on_screen_message.update_data(text)
-        if self.pg_config["use_render"]:
-            self.on_screen_message.render()
-            with self.force_fps:
-                self.sky_box.step()
->>>>>>> dd9eb43e
+        if not self.pg_config["highway_render"]:
+            if self.on_screen_message is not None:
+                self.on_screen_message.update_data(text)
+            if self.pg_config["use_render"]:
+                self.on_screen_message.render()
+                with self.force_fps:
+                    self.sky_box.step()
+        else:
+            return self.highway_render.draw_scene()
 
     def clear_world(self):
         """
