import logging
import os
import sys
import time
from typing import Optional, Union
from direct.gui.OnscreenImage import OnscreenImage
import gltf
from direct.showbase import ShowBase
from panda3d.bullet import BulletDebugNode, BulletWorld
from panda3d.core import Vec3, AntialiasAttrib, NodePath, loadPrcFileData, TextNode, LineSegs

from pgdrive.pg_config import PgConfig
from pgdrive.pg_config.cam_mask import CamMask
from pgdrive.utils import is_mac
from pgdrive.utils.asset_loader import AssetLoader
from pgdrive.world.constants import pg_edition, help_message, COLOR, COLLISION_INFO_COLOR
from pgdrive.world.force_fps import ForceFPS
from pgdrive.world.highway_render.highway_render import HighwayRender
from pgdrive.world.light import Light
from pgdrive.world.onscreen_message import PgOnScreenMessage
from pgdrive.world.sky_box import SkyBox
from pgdrive.world.terrain import Terrain

root_path = os.path.dirname(os.path.dirname(__file__))
<<<<<<< HEAD
=======
pg_edition = "PGDrive v0.1.0"

help_message = "Keyboard Shortcuts:\n" \
               "  w: Acceleration\n" \
               "  s: Braking\n" \
               "  a: Moving Left\n" \
               "  d: Moving Right\n" \
               "  r: Reset the Environment\n" \
               "  h: Helping Message\n" \
               "  j: Main Camera Down\n" \
               "  k: Main Camera Up\n" \
               "  1: Box Debug Mode\n" \
               "  2: WireFrame Debug Mode\n" \
               "  3: Texture Debug Mode\n" \
               "  4: Print Debug Message\n" \
               "  f: Switch FPS between unlimited, 60 Hz and \n" \
               "     real simulation frequency\n" \
               "  Esc: Quit\n"
>>>>>>> 25b17613


class PgWorld(ShowBase.ShowBase):
    loadPrcFileData("", "window-title {}".format(pg_edition))
    loadPrcFileData("", "framebuffer-multisample 1")
    loadPrcFileData("", "multisamples 8")
    loadPrcFileData("", 'bullet-filter-algorithm groups-mask')
    loadPrcFileData("", "audio-library-name null")
    loadPrcFileData("", "compressed-textures 1")

    # loadPrcFileData("", " framebuffer-srgb truein")

    # loadPrcFileData("", "geom-cache-size 50000")

    # v-sync, it seems useless
    # loadPrcFileData("", "sync-video 1")

    # for debug use
    # loadPrcFileData("", "want-pstats 1")
    # loadPrcFileData("", "notify-level-glgsg fatal")

    # loadPrcFileData("", "gl-version 3 2")

    def __init__(self, config: dict = None):
        self.pg_config = self.default_config()
        if config is not None:
            self.pg_config.update(config)
        if self.pg_config["highway_render"]:
            # when use highway render, panda3d core will degenerate to a simple physics world
            # and the scene will be drawn by PyGame
            self.mode = "none"
            self.pg_config["use_image"] = False
        else:
            loadPrcFileData("", "win-size {} {}".format(*self.pg_config["window_size"]))
            if self.pg_config["use_render"]:
                self.mode = "onscreen"
                loadPrcFileData(
                    "", "threading-model Cull/Draw"
                )  # multi-thread render, accelerate simulation when evaluate
            else:
                self.mode = "offscreen" if self.pg_config["use_image"] else "none"
            if is_mac() and self.pg_config["use_image"]:  # Mac don't support offscreen rendering
                self.mode = "onscreen"
            if self.pg_config["headless_image"]:
                loadPrcFileData("", "load-display  pandagles2")
        super(PgWorld, self).__init__(windowType=self.mode)
        if self.mode == "onscreen":
            self.disableMouse()
        if (not self.pg_config["debug_physics_world"] and (self.pg_config["use_render"] or self.pg_config["use_image"])) \
                and not self.pg_config["highway_render"]:
            path = AssetLoader.windows_style2unix_style(root_path) if sys.platform == "win32" else root_path
            AssetLoader.init_loader(self.loader, path)
            gltf.patch_loader(self.loader)

        self.closed = False
        self.highway_render = HighwayRender(self.pg_config["window_size"], self.pg_config["use_render"]) if \
            self.pg_config["highway_render"] else None

        from pgdrive.world.image_buffer import ImageBuffer
        ImageBuffer.refresh_frame = self.graphicsEngine.renderFrame
        ImageBuffer.enable = False if self.pg_config["highway_render"] else True

        # add element to render and pbr render, if is exists all the time.
        # these element will not be removed when clear_world() is called
        self.pbr_render = self.render.attachNewNode("pbrNP")

        # attach node to this root root whose children nodes will be clear after calling clear_world()
        self.worldNP = self.render.attachNewNode("world_np")

        # same as worldNP, but this node is only used for render gltf model with pbr material
        self.pbr_worldNP = self.pbr_render.attachNewNode("pbrNP")
        self.debug_node = None

        # some render attr
        self.pbrpipe = None
        self.light = None
        self.collision_info_np = None
        self.w_scale = max(self.pg_config["window_size"][0] / self.pg_config["window_size"][1], 1)
        self.h_scale = max(self.pg_config["window_size"][1] / self.pg_config["window_size"][0], 1)
        if self.pg_config["use_render"]:
            # show logo
            self.logo = OnscreenImage(
                image=AssetLoader.file_path(AssetLoader.asset_path, "PGDrive.png"),
                pos=(0, 0, 0),
                scale=(self.w_scale, 1, self.h_scale)
            )
            self.logo.setTransparency(True)
            for i in range(4):
                self.graphicsEngine.renderFrame()
            self.taskMgr.add(self.remove_logo, "remove logo in first frame")

        # physics world
        self.physics_world = BulletWorld()
        self.physics_world.setGroupCollisionFlag(0, 1, True)  # detect ego car collide terrain
        self.physics_world.setGravity(Vec3(0, 0, -9.81))  # set gravity

        # init terrain
        self.terrain = Terrain()
        self.terrain.attach_to_pg_world(self.render, self.physics_world)

        # init other world elements
        if self.mode != "none":

            # collision info render
            self.collision_info_np = NodePath(TextNode("collision_info"))
            self._init_collision_info_render()

            from pgdrive.world.our_pbr import OurPipeline
            self.pbrpipe = OurPipeline(
                render_node=None,
                window=None,
                camera_node=None,
                msaa_samples=4,
                max_lights=8,
                use_normal_maps=False,
                use_emission_maps=True,
                exposure=1.0,
                enable_shadows=False,
                enable_fog=False,
                use_occlusion_maps=False
            )
            self.pbrpipe.render_node = self.pbr_render
            self.pbrpipe.render_node.set_antialias(AntialiasAttrib.M_auto)
            self.pbrpipe._recompile_pbr()
            self.pbrpipe.manager.cleanup()

            # set main cam
            self.cam.node().setCameraMask(CamMask.MainCam)
            self.cam.node().getDisplayRegion(0).setClearColorActive(True)
            self.cam.node().getDisplayRegion(0).setClearColor(ImageBuffer.BKG_COLOR)
            lens = self.cam.node().getLens()
            lens.setFov(70)
            lens.setAspectRatio(1.2)

            self.sky_box = SkyBox()
            self.sky_box.attach_to_pg_world(self.render, self.physics_world)

            self.light = Light(self.pg_config)
            self.light.attach_to_pg_world(self.render, self.physics_world)
            self.render.setLight(self.light.direction_np)
            self.render.setLight(self.light.ambient_np)

            self.render.setShaderAuto()
            self.render.setAntialias(AntialiasAttrib.MAuto)

            # ui and render property
            if self.pg_config["show_fps"]:
                self.setFrameRateMeter(True)
            self.force_fps = ForceFPS(
                1 / (self.pg_config["physics_world_step_size"] * self.pg_config["decision_repeat"]), start=False
            )

            # self added display regions and cameras attached to them
            self.my_display_regions = []
            self.my_buffers = []

            # onscreen message
            self.on_screen_message = PgOnScreenMessage() \
                if self.pg_config["use_render"] and self.pg_config["onscreen_message"] else None
            self._show_help_message = False
            self._episode_start_time = time.time()

            # debug setting
            self.accept('1', self.toggleDebug)
            self.accept('2', self.toggleWireframe)
            self.accept('3', self.toggleTexture)
            self.accept('4', self.toggleAnalyze)
            self.accept("h", self.toggle_help_message)
            self.accept("f", self.force_fps.toggle)

        else:
            self.on_screen_message = None

        # task manager
        self.taskMgr.remove('audioLoop')

    def _init_collision_info_render(self):
        self.collision_info_np.node().setCardActual(-5 * self.w_scale, 5.1 * self.w_scale, -0.3, 1)
        self.collision_info_np.node().setCardDecal(True)
        self.collision_info_np.node().setTextColor(1, 1, 1, 1)
        self.collision_info_np.node().setAlign(TextNode.A_center)
        self.collision_info_np.setScale(0.05)
        self.collision_info_np.setPos(-0.75 * self.w_scale, 0, -0.8 * self.h_scale)
        self.collision_info_np.reparentTo(self.aspect2d)

    def render_frame(self, text: Optional[Union[dict, str]] = None):
        """
        The real rendering is conducted by the igLoop task maintained by panda3d.
        Frame will be drawn and refresh, when taskMgr.step() is called.
        This function is only used to pass the message that needed to be printed in the screen to underlying renderer.
        :param text: A dict containing key and values or a string.
        :return: None
        """
        if not self.pg_config["highway_render"]:
            if self.on_screen_message is not None:
                self.on_screen_message.update_data(text)
            if self.pg_config["use_render"]:
                self.on_screen_message.render()
                with self.force_fps:
                    self.sky_box.step()
        else:
            return self.highway_render.draw_scene()

    def clear_world(self):
        """
        Call me to setup the whole world after _init_
        """
        # attach all node to this node asset_path
        self.worldNP.node().removeAllChildren()
        self.pbr_worldNP.node().removeAllChildren()
        if self.pg_config["debug_physics_world"]:
            self.addTask(self.report_body_nums, "report_num")

    def _clear_display_region_and_buffers(self):
        for r in self.my_display_regions:
            self.win.removeDisplayRegion(r)
        for my_buffer in self.my_buffers:
            self.graphicsEngine.removeWindow(my_buffer.buffer)
            if my_buffer.cam in self.camList:
                self.camList.remove(my_buffer.cam)
        self.my_display_regions = []
        self.my_buffers = []

    @staticmethod
    def default_config():
        return PgConfig(
            dict(
                window_size=(1200, 900),  # width, height
                debug=False,
                use_render=False,
                use_image=False,
                physics_world_step_size=2e-2,
                show_fps=True,

                # show message when render is called
                onscreen_message=True,

                # limit the render fps
                # Press "f" to switch FPS, this config is deprecated!
                # force_fps=None,
                decision_repeat=5,  # This will be written by PGDriveEnv

                # only render physics world without model
                debug_physics_world=False,

                # decide the layout of white lines
                use_default_layout=True,

                # set to true only when on headless machine and use rgb image!!!!!!
                headless_image=False,

                # to shout-out to highway-env, we call the 2D-bird-view-render highway_render
                highway_render=False
            )
        )

    def step(self):
        dt = self.pg_config["physics_world_step_size"]
        self.physics_world.doPhysics(dt, 1, dt)

    def _debug_mode(self):
        debugNode = BulletDebugNode('Debug')
        debugNode.showWireframe(True)
        debugNode.showConstraints(True)
        debugNode.showBoundingBoxes(False)
        debugNode.showNormals(True)
        debugNP = self.render.attachNewNode(debugNode)
        self.physics_world.setDebugNode(debugNP.node())
        self.debug_node = debugNP

    def toggleAnalyze(self):
        self.worldNP.analyze()
        # self.worldNP.ls()

    def toggleDebug(self):
        if self.debug_node is None:
            self._debug_mode()
        if self.debug_node.isHidden():
            self.debug_node.show()
        else:
            self.debug_node.hide()

    def report_body_nums(self, task):
        logging.debug(
            "Body Nums: {}".format(
                self.physics_world.getNumRigidBodies() + self.physics_world.getNumGhosts() +
                self.physics_world.getNumVehicles()
            )
        )
        return task.done

    def close_world(self):
        if self.mode != "none":
            self.taskMgr.remove('simplepbr update')
            self._clear_display_region_and_buffers()
        self.destroy()
        self.physics_world.clearDebugNode()
        self.physics_world.clearContactAddedCallback()
        self.physics_world.clearFilterCallback()

        # del self.physics_world  # Will cause error if del it.
        self.physics_world = None

        self._episode_start_time = time.time()

    def toggle_help_message(self):
        if self._show_help_message:
            self.on_screen_message.clear_plain_text(help_message)
            self._show_help_message = False
        else:
            self.on_screen_message.update_data(help_message)
            self._show_help_message = True

<<<<<<< HEAD
    def render_collision_info(self, contacts):
        contacts = sorted(list(contacts), key=lambda c: COLLISION_INFO_COLOR[COLOR[c]][0])
        text = contacts[0] if len(contacts) != 0 else None
        if text is None:
            text = "Normal" if time.time() - self._episode_start_time > 10 else "Press H to see help message"
            self.render_banner(text, COLLISION_INFO_COLOR["green"][1])
        else:
            self.render_banner(text, COLLISION_INFO_COLOR[COLOR[text]][1])

    def render_banner(self, text, color=COLLISION_INFO_COLOR["green"][1]):
        """
        Render the banner in the left bottom corner.
        """
        if self.collision_info_np is None:
            return
        text_node = self.collision_info_np.node()
        text_node.setCardColor(color)
        text_node.setText(text)
=======
    def draw_line(self, start_p, end_p, color, thickness: float):
        """
        Draw line use LineSegs coordinates system. Since a resolution problem is solved, the point on screen should be
        described by [horizontal ratio, vertical ratio], each of them are ranged in [-1, 1]
        :param start_p: 2d vec
        :param end_p: 2d vec
        :param color: 4d vec, line color
        :param thickness: line thickness
        :param pg_world: pg_world class
        :return:
        """
        line_seg = LineSegs("interface")
        line_seg.setColor(*color)
        line_seg.moveTo(start_p[0] * self.w_scale, 0, start_p[1] * self.h_scale)
        line_seg.drawTo(end_p[0] * self.w_scale, 0, end_p[1] * self.h_scale)
        line_seg.setThickness(thickness)
        NodePath(line_seg.create(False)).reparentTo(self.aspect2d)

    def remove_logo(self, task):
        alpha = self.logo.getColor()[-1]
        if alpha < 0.1:
            self.logo.destroy()
            return task.done
        else:
            new_alpha = alpha - 0.04
            print(new_alpha)
            self.logo.setColor((1, 1, 1, new_alpha))
            return task.cont
>>>>>>> 25b17613


if __name__ == "__main__":
    world = PgWorld()
    world.run()<|MERGE_RESOLUTION|>--- conflicted
+++ resolved
@@ -3,8 +3,9 @@
 import sys
 import time
 from typing import Optional, Union
+
+import gltf
 from direct.gui.OnscreenImage import OnscreenImage
-import gltf
 from direct.showbase import ShowBase
 from panda3d.bullet import BulletDebugNode, BulletWorld
 from panda3d.core import Vec3, AntialiasAttrib, NodePath, loadPrcFileData, TextNode, LineSegs
@@ -22,27 +23,6 @@
 from pgdrive.world.terrain import Terrain
 
 root_path = os.path.dirname(os.path.dirname(__file__))
-<<<<<<< HEAD
-=======
-pg_edition = "PGDrive v0.1.0"
-
-help_message = "Keyboard Shortcuts:\n" \
-               "  w: Acceleration\n" \
-               "  s: Braking\n" \
-               "  a: Moving Left\n" \
-               "  d: Moving Right\n" \
-               "  r: Reset the Environment\n" \
-               "  h: Helping Message\n" \
-               "  j: Main Camera Down\n" \
-               "  k: Main Camera Up\n" \
-               "  1: Box Debug Mode\n" \
-               "  2: WireFrame Debug Mode\n" \
-               "  3: Texture Debug Mode\n" \
-               "  4: Print Debug Message\n" \
-               "  f: Switch FPS between unlimited, 60 Hz and \n" \
-               "     real simulation frequency\n" \
-               "  Esc: Quit\n"
->>>>>>> 25b17613
 
 
 class PgWorld(ShowBase.ShowBase):
@@ -256,6 +236,8 @@
         if self.pg_config["debug_physics_world"]:
             self.addTask(self.report_body_nums, "report_num")
 
+        self._episode_start_time = time.time()
+
     def _clear_display_region_and_buffers(self):
         for r in self.my_display_regions:
             self.win.removeDisplayRegion(r)
@@ -346,8 +328,6 @@
         # del self.physics_world  # Will cause error if del it.
         self.physics_world = None
 
-        self._episode_start_time = time.time()
-
     def toggle_help_message(self):
         if self._show_help_message:
             self.on_screen_message.clear_plain_text(help_message)
@@ -356,7 +336,6 @@
             self.on_screen_message.update_data(help_message)
             self._show_help_message = True
 
-<<<<<<< HEAD
     def render_collision_info(self, contacts):
         contacts = sorted(list(contacts), key=lambda c: COLLISION_INFO_COLOR[COLOR[c]][0])
         text = contacts[0] if len(contacts) != 0 else None
@@ -375,7 +354,7 @@
         text_node = self.collision_info_np.node()
         text_node.setCardColor(color)
         text_node.setText(text)
-=======
+
     def draw_line(self, start_p, end_p, color, thickness: float):
         """
         Draw line use LineSegs coordinates system. Since a resolution problem is solved, the point on screen should be
@@ -404,7 +383,6 @@
             print(new_alpha)
             self.logo.setColor((1, 1, 1, new_alpha))
             return task.cont
->>>>>>> 25b17613
 
 
 if __name__ == "__main__":
