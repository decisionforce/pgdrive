--- conflicted
+++ resolved
@@ -115,20 +115,6 @@
         self.collision_info_np = None
         self.w_scale = max(self.pg_config["window_size"][0] / self.pg_config["window_size"][1], 1)
         self.h_scale = max(self.pg_config["window_size"][1] / self.pg_config["window_size"][0], 1)
-<<<<<<< HEAD
-=======
-        if self.pg_config["use_render"]:
-            # show logo
-            self.logo = OnscreenImage(
-                image=AssetLoader.file_path(AssetLoader.asset_path, "PGDrive-large.png"),
-                pos=(0, 0, 0),
-                scale=(self.w_scale, 1, self.h_scale)
-            )
-            self.logo.setTransparency(True)
-            for i in range(4):
-                self.graphicsEngine.renderFrame()
-            self.taskMgr.add(self.remove_logo, "remove logo in first frame")
->>>>>>> bcce7566
 
         # physics world
         self.physics_world = BulletWorld()
