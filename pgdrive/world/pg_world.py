--- conflicted
+++ resolved
@@ -99,27 +99,6 @@
         self.pbrpipe = None
         self.light = None
         self.collision_info_np = None
-<<<<<<< HEAD
-=======
-        self.w_scale = max(self.pg_config["window_size"][0] / self.pg_config["window_size"][1], 1)
-        self.h_scale = max(self.pg_config["window_size"][1] / self.pg_config["window_size"][0], 1)
-        if (not self.pg_config["debug_physics_world"] and (self.pg_config["use_render"] or self.pg_config["use_image"])) \
-                and not self.pg_config["highway_render"]:
-            path = AssetLoader.windows_style2unix_style(root_path) if sys.platform == "win32" else root_path
-            AssetLoader.init_loader(self.loader, path)
-            gltf.patch_loader(self.loader)
-            if self.pg_config["use_render"]:
-                # show logo
-                self.logo = OnscreenImage(
-                    image=AssetLoader.file_path(AssetLoader.asset_path, "PGDrive.png"),
-                    pos=(0, 0, 0),
-                    scale=(self.w_scale, 1, self.h_scale)
-                )
-                self.logo.setTransparency(True)
-                for i in range(4):
-                    self.graphicsEngine.renderFrame()
-                self.taskMgr.add(self.remove_logo, "remove logo in first frame")
->>>>>>> b6706014
 
         # physics world
         self.physics_world = BulletWorld()
