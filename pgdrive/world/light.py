from panda3d.core import LVector4, NodePath, DirectionalLight, AmbientLight

from pgdrive.pg_config.cam_mask import CamMask
from pgdrive.pg_config import PgConfig
from pgdrive.utils.element import DynamicElement


class Light(DynamicElement):
    """
    It is dynamica element since it will follow the camera
    """
    def __init__(self, config: PgConfig):
        super(Light, self).__init__()
        self.node_path = NodePath("Light")
<<<<<<< HEAD

        # directional light
        self.direction_np = NodePath(DirectionalLight("direction light"))
        # self.light.node().setScene(self.render)
        self.direction_np.node().setShadowCaster(True, 8192, 8192)
        # self.direction_np.node().showFrustum()
        # self.light.node().getLens().setNearFar(10, 100)

        self.direction_np.node().setColor(LVector4(1, 1, 0.8, 1))
        self.direction_np.node().setCameraMask(CamMask.Shadow)
        dlens = self.direction_np.node().getLens()
        dlens.setFilmSize(512, 512)
        dlens.setFocalLength(1)
        dlens.setNear(30)
        self.direction_np.node().setColorTemperature(4000)
        self.direction_np.reparentTo(self.node_path)

        # ambient light
        self.ambient_np = NodePath(AmbientLight("Ambient"))
        self.ambient_np.node().setColor(LVector4(0.8, 0.8, 0.8, 1))
        self.ambient_np.reparentTo(self.node_path)
=======
        if config["direction_light"]:
            self.direction_np = NodePath(DirectionalLight("direction light"))
            # self.light.node().setScene(self.render)

            # Too large will cause the graphics card out of memory.
            # self.direction_np.node().setShadowCaster(True, 8192, 8192)
            # self.direction_np.node().setShadowCaster(True, 4096, 4096)
            self.direction_np.node().setShadowCaster(True, 128, 128)

            # self.direction_np.node().showFrustum()
            # self.light.node().getLens().setNearFar(10, 100)

            self.direction_np.node().setColor(LVector4(1, 1, 0.8, 1))
            self.direction_np.node().setCameraMask(CamMask.Shadow)

            dlens = self.direction_np.node().getLens()
            dlens.setFilmSize(8, 8)
            # dlens.setFocalLength(1)
            # dlens.setNear(3)

            self.direction_np.node().setColorTemperature(4000)
            self.direction_np.reparentTo(self.node_path)

        if config["ambient_light"]:
            self.ambient_np = NodePath(AmbientLight("Ambient"))
            self.ambient_np.node().setColor(LVector4(0.8, 0.8, 0.8, 1))
            self.ambient_np.reparentTo(self.node_path)
>>>>>>> dd9eb43e

    def step(self, pos):
        self.direction_np.setPos(pos[0] - 200, pos[1] + 100, 150)
        self.direction_np.lookAt(pos[0], pos[1], 0)

    def reset(self):
        if self.direction_np is not None:
            self.direction_np.setHpr(-90, -120, 0)
            self.direction_np.setY(20)
            self.direction_np.setX(0)
            self.direction_np.setZ(50)<|MERGE_RESOLUTION|>--- conflicted
+++ resolved
@@ -12,57 +12,31 @@
     def __init__(self, config: PgConfig):
         super(Light, self).__init__()
         self.node_path = NodePath("Light")
-<<<<<<< HEAD
-
-        # directional light
         self.direction_np = NodePath(DirectionalLight("direction light"))
         # self.light.node().setScene(self.render)
-        self.direction_np.node().setShadowCaster(True, 8192, 8192)
+
+        # Too large will cause the graphics card out of memory.
+        # self.direction_np.node().setShadowCaster(True, 8192, 8192)
+        # self.direction_np.node().setShadowCaster(True, 4096, 4096)
+        self.direction_np.node().setShadowCaster(True, 128, 128)
+
         # self.direction_np.node().showFrustum()
         # self.light.node().getLens().setNearFar(10, 100)
 
         self.direction_np.node().setColor(LVector4(1, 1, 0.8, 1))
         self.direction_np.node().setCameraMask(CamMask.Shadow)
+
         dlens = self.direction_np.node().getLens()
-        dlens.setFilmSize(512, 512)
-        dlens.setFocalLength(1)
-        dlens.setNear(30)
+        dlens.setFilmSize(8, 8)
+        # dlens.setFocalLength(1)
+        # dlens.setNear(3)
+
         self.direction_np.node().setColorTemperature(4000)
         self.direction_np.reparentTo(self.node_path)
 
-        # ambient light
         self.ambient_np = NodePath(AmbientLight("Ambient"))
         self.ambient_np.node().setColor(LVector4(0.8, 0.8, 0.8, 1))
         self.ambient_np.reparentTo(self.node_path)
-=======
-        if config["direction_light"]:
-            self.direction_np = NodePath(DirectionalLight("direction light"))
-            # self.light.node().setScene(self.render)
-
-            # Too large will cause the graphics card out of memory.
-            # self.direction_np.node().setShadowCaster(True, 8192, 8192)
-            # self.direction_np.node().setShadowCaster(True, 4096, 4096)
-            self.direction_np.node().setShadowCaster(True, 128, 128)
-
-            # self.direction_np.node().showFrustum()
-            # self.light.node().getLens().setNearFar(10, 100)
-
-            self.direction_np.node().setColor(LVector4(1, 1, 0.8, 1))
-            self.direction_np.node().setCameraMask(CamMask.Shadow)
-
-            dlens = self.direction_np.node().getLens()
-            dlens.setFilmSize(8, 8)
-            # dlens.setFocalLength(1)
-            # dlens.setNear(3)
-
-            self.direction_np.node().setColorTemperature(4000)
-            self.direction_np.reparentTo(self.node_path)
-
-        if config["ambient_light"]:
-            self.ambient_np = NodePath(AmbientLight("Ambient"))
-            self.ambient_np.node().setColor(LVector4(0.8, 0.8, 0.8, 1))
-            self.ambient_np.reparentTo(self.node_path)
->>>>>>> dd9eb43e
 
     def step(self, pos):
         self.direction_np.setPos(pos[0] - 200, pos[1] + 100, 150)
