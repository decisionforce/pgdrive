import os

from pg_drive.envs.generalization_racing import GeneralizationRacing
from pg_drive.scene_creator.map import Map, MapGenerateMethod

from pg_drive.utils import setup_logger
import json

setup_logger(debug=True)


<<<<<<< HEAD
def recursive_assert(data1, data2):
    if isinstance(data1, dict):
        assert isinstance(data2, dict)
        assert set(data1.keys()) == set(data2.keys()), (data1.keys(), data2.keys())
        for k in data1:
            recursive_assert(data1[k], data2[k])
=======
class ResetEnv(GeneralizationRacing):
    def __init__(self):
        super(ResetEnv, self).__init__(
            {
                "environment_num": 1,
                "traffic_density": 0.1,
                "start_seed": 4,
                "pg_world_config": {
                    "debug": False,
                },
                "vehicle_config": {
                    #     "mini_map": (256, 256, 100),
                    # "front_cam": (256, 256),
                },
                "image_buffer_name": "mini_map",
                "manual_control": True,
                "use_render": True,
                "use_rgb": False,
                "steering_penalty": 0.0,
                "decision_repeat": 5,
                "rgb_clip": True,
                "map_config": {
                    Map.GENERATE_METHOD: MapGenerateMethod.PG_MAP_FILE,
                    Map.GENERATE_PARA: os.path.join(os.path.dirname(__file__), "map_1.json"),
                }
            }
        )
>>>>>>> 9d52b3c7

    elif isinstance(data1, list):
        assert len(data1) == len(data2)
        for i in range(len(data1)):
            recursive_assert(data1[i], data2[i])

    else:
        assert data1 == data2


if __name__ == "__main__":
    env = GeneralizationRacing({
        "environment_num": 10,
    })
    data = env.dump_all_maps()
    with open("test_10maps.json", "w") as f:
        json.dump(data, f)

    with open("test_10maps.json", "r") as f:
        restored_data = json.load(f)

    env = GeneralizationRacing({
        "environment_num": 10,
        "_load_map_from_json": True
    })
    env.load_all_maps(restored_data)

    for i in range(10):
        m = env.maps[i].save_map()
        recursive_assert(m, data["map_data"][i])<|MERGE_RESOLUTION|>--- conflicted
+++ resolved
@@ -9,42 +9,13 @@
 setup_logger(debug=True)
 
 
-<<<<<<< HEAD
+
 def recursive_assert(data1, data2):
     if isinstance(data1, dict):
         assert isinstance(data2, dict)
         assert set(data1.keys()) == set(data2.keys()), (data1.keys(), data2.keys())
         for k in data1:
             recursive_assert(data1[k], data2[k])
-=======
-class ResetEnv(GeneralizationRacing):
-    def __init__(self):
-        super(ResetEnv, self).__init__(
-            {
-                "environment_num": 1,
-                "traffic_density": 0.1,
-                "start_seed": 4,
-                "pg_world_config": {
-                    "debug": False,
-                },
-                "vehicle_config": {
-                    #     "mini_map": (256, 256, 100),
-                    # "front_cam": (256, 256),
-                },
-                "image_buffer_name": "mini_map",
-                "manual_control": True,
-                "use_render": True,
-                "use_rgb": False,
-                "steering_penalty": 0.0,
-                "decision_repeat": 5,
-                "rgb_clip": True,
-                "map_config": {
-                    Map.GENERATE_METHOD: MapGenerateMethod.PG_MAP_FILE,
-                    Map.GENERATE_PARA: os.path.join(os.path.dirname(__file__), "map_1.json"),
-                }
-            }
-        )
->>>>>>> 9d52b3c7
 
     elif isinstance(data1, list):
         assert len(data1) == len(data2)
@@ -53,7 +24,6 @@
 
     else:
         assert data1 == data2
-
 
 if __name__ == "__main__":
     env = GeneralizationRacing({
