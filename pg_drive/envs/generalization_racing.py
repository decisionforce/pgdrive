--- conflicted
+++ resolved
@@ -51,6 +51,8 @@
                 Map.GENERATE_METHOD: BigGenerateMethod.BLOCK_NUM,
                 Map.GENERATE_PARA: 3
             },
+            load_map_from_json=True,  # Whether to load maps from pre-generated file
+            _load_map_from_json=pregenerated_map_file,  # The path to the pre-generated file
 
             # ===== Generalization =====
             start_seed=0,
@@ -141,48 +143,8 @@
         v_config = self.config["vehicle_config"]
         self.vehicle = BaseVehicle(self.pg_world, v_config)
 
-<<<<<<< HEAD
-        if self.use_render or self.config["use_rgb"]:
-            self.control_camera.reset(self.vehicle.position)
-
-    @staticmethod
-    def default_config() -> PgConfig:
-        env_config = dict(
-
-            # ===== Rendering =====
-            use_render=False,  # pop a window to render or not
-            force_fps=None,
-            debug=False,
-            manual_control=False,
-            controller="keyboard",  # "joystick" or "keyboard"
-            use_chase_camera=True,
-            camera_height=1.8,
-
-            # ===== Traffic =====
-            traffic_density=0.1,
-            traffic_mode=TrafficMode.Add_once,
-
-            # ===== Observation =====
-            use_rgb=False,
-            rgb_clip=True,
-            vehicle_config=dict(),  # use default vehicle modules see more in BaseVehicle
-            image_buffer_name="front_cam",  # mini_map or front_cam, the name must be as same as the module name
-
-            # ===== Map Config =====
-            map_config={
-                Map.GENERATE_METHOD: BigGenerateMethod.BLOCK_NUM,
-                Map.GENERATE_PARA: 3
-            },
-            load_map_from_json=True,  # Whether to load maps from pre-generated file
-            _load_map_from_json=pregenerated_map_file,  # The path to the pre-generated file
-
-            # ===== Generalization =====
-            start_seed=0,
-            environment_num=1,
-=======
         # add sensors
         self.add_modules_for_vehicle()
->>>>>>> 0d15e9ab
 
         if self.use_render or self.config["use_image"]:
             self.control_camera.reset(self.vehicle.position)
@@ -260,32 +222,6 @@
         o, *_ = self.step(np.array([0.0, 0.0]))
         return o
 
-<<<<<<< HEAD
-    def select_map(self):
-        if self.config["load_map_from_json"] and self.current_map is None:
-            assert self.config["_load_map_from_json"]
-            self.load_all_maps_from_json(self.config["_load_map_from_json"])
-
-        # remove map from world before adding
-        if self.current_map is not None:
-            self.current_map.remove_from_physics_world(self.pg_world.physics_world)
-            self.current_map.remove_from_render_module()
-
-        # create map
-        self.current_seed = np.random.randint(self.start_seed, self.start_seed + self.env_num)
-        if self.maps.get(self.current_seed, None) is None:
-            map_config = copy.deepcopy(self.config["map_config"])
-            map_config.update({"seed": self.current_seed})
-            new_map = Map(self.pg_world.worldNP, self.pg_world.physics_world, map_config)
-            self.maps[self.current_seed] = new_map
-            self.current_map = self.maps[self.current_seed]
-        else:
-            self.current_map = self.maps[self.current_seed]
-            assert isinstance(self.current_map, Map), "map should be an instance of Map() class"
-            self.current_map.re_generate(self.pg_world.worldNP, self.pg_world.physics_world)
-
-=======
->>>>>>> 0d15e9ab
     def reward(self, action):
         # Reward for moving forward in current lane
         current_lane = self.vehicle.lane
@@ -344,7 +280,6 @@
     def close(self):
         if self.pg_world is not None:
             self.vehicle.destroy(self.pg_world.physics_world)
-
             self.traffic_manager.destroy(self.pg_world.physics_world)
 
             del self.traffic_manager
@@ -361,9 +296,72 @@
 
             self.pg_world.clear_world()
             self.pg_world.close_world()
-<<<<<<< HEAD
-            # del self.pg_world
+            del self.pg_world
             self.pg_world = None
+
+    def select_map(self):
+        if self.config["load_map_from_json"] and self.current_map is None:
+            assert self.config["_load_map_from_json"]
+            self.load_all_maps_from_json(self.config["_load_map_from_json"])
+
+        # remove map from world before adding
+        if self.current_map is not None:
+            self.current_map.unload_from_pg_world(self.pg_world.physics_world)
+
+        # create map
+        self.current_seed = np.random.randint(self.start_seed, self.start_seed + self.env_num)
+        if self.maps.get(self.current_seed, None) is None:
+            map_config = self.config["map_config"]
+            map_config.update({"seed": self.current_seed})
+            new_map = Map(self.pg_world.worldNP, self.pg_world.physics_world, map_config)
+            self.maps[self.current_seed] = new_map
+            self.current_map = self.maps[self.current_seed]
+        else:
+            self.current_map = self.maps[self.current_seed]
+            assert isinstance(self.current_map, Map), "map should be an instance of Map() class"
+            self.current_map.load_to_pg_world(self.pg_world.worldNP, self.pg_world.physics_world)
+
+    def add_modules_for_vehicle(self):
+        # add vehicle module for training according to config
+        vehicle_config = self.vehicle.vehicle_config
+        self.vehicle.add_routing_localization(vehicle_config["show_navi_point"])  # default added
+        if not self.config["use_image"]:
+            # TODO visualize lidar
+            self.vehicle.add_lidar(vehicle_config["lidar"][0], vehicle_config["lidar"][1])
+
+            rgb_cam_config = vehicle_config["rgb_cam"]
+            rgb_cam = RgbCamera(rgb_cam_config[0], rgb_cam_config[1], self.vehicle.chassis_np, self.pg_world)
+            self.vehicle.add_image_sensor("rgb_cam", rgb_cam)
+
+            mini_map = MiniMap(vehicle_config["mini_map"], self.vehicle.chassis_np, self.pg_world)
+            self.vehicle.add_image_sensor("mini_map", mini_map)
+            return
+
+        if self.config["use_image"]:
+            # 3 types image observation
+            if self.config["image_source"] == "rgb_cam":
+                rgb_cam_config = vehicle_config["rgb_cam"]
+                rgb_cam = RgbCamera(rgb_cam_config[0], rgb_cam_config[1], self.vehicle.chassis_np, self.pg_world)
+                self.vehicle.add_image_sensor("rgb_cam", rgb_cam)
+            elif self.config["image_source"] == "mini_map":
+                mini_map = MiniMap(vehicle_config["mini_map"], self.vehicle.chassis_np, self.pg_world)
+                self.vehicle.add_image_sensor("mini_map", mini_map)
+            elif self.config["image_source"] == "depth_cam":
+                cam_config = vehicle_config["depth_cam"]
+                depth_cam = DepthCamera(cam_config[0], cam_config[1], self.vehicle.chassis_np, self.pg_world)
+                self.vehicle.add_image_sensor("depth_cam", depth_cam)
+            else:
+                raise ValueError("No module named {}".format(self.config["image_source"]))
+
+        # load more sensors for visualization when render, only for beauty...
+        if self.config["use_render"]:
+            if self.config["image_source"] == "mini_map":
+                rgb_cam_config = vehicle_config["rgb_cam"]
+                rgb_cam = RgbCamera(rgb_cam_config[0], rgb_cam_config[1], self.vehicle.chassis_np, self.pg_world)
+                self.vehicle.add_image_sensor("rgb_cam", rgb_cam)
+            else:
+                mini_map = MiniMap(vehicle_config["mini_map"], self.vehicle.chassis_np, self.pg_world)
+                self.vehicle.add_image_sensor("mini_map", mini_map)
 
         del self.maps
         self.maps = {_seed: None for _seed in range(self.start_seed, self.start_seed + self.env_num)}
@@ -442,68 +440,4 @@
                 )
             )
             self.config["load_map_from_json"] = False  # Don't fall into this function again.
-            return False
-=======
-            del self.pg_world
-            self.pg_world = None
-
-    def select_map(self):
-        # remove map from world before adding
-        if self.current_map is not None:
-            self.current_map.unload_from_pg_world(self.pg_world.physics_world)
-
-        # create map
-        self.current_seed = np.random.randint(self.start_seed, self.start_seed + self.env_num)
-        if self.maps.get(self.current_seed, None) is None:
-            map_config = self.config["map_config"]
-            map_config.update({"seed": self.current_seed})
-            new_map = Map(self.pg_world.worldNP, self.pg_world.physics_world, map_config)
-            self.maps[self.current_seed] = new_map
-            self.current_map = self.maps[self.current_seed]
-        else:
-            self.current_map = self.maps[self.current_seed]
-            assert isinstance(self.current_map, Map), "map should be an instance of Map() class"
-            self.current_map.load_to_pg_world(self.pg_world.worldNP, self.pg_world.physics_world)
-
-    def add_modules_for_vehicle(self):
-        # add vehicle module for training according to config
-        vehicle_config = self.vehicle.vehicle_config
-        self.vehicle.add_routing_localization(vehicle_config["show_navi_point"])  # default added
-        if not self.config["use_image"]:
-            # TODO visualize lidar
-            self.vehicle.add_lidar(vehicle_config["lidar"][0], vehicle_config["lidar"][1])
-
-            rgb_cam_config = vehicle_config["rgb_cam"]
-            rgb_cam = RgbCamera(rgb_cam_config[0], rgb_cam_config[1], self.vehicle.chassis_np, self.pg_world)
-            self.vehicle.add_image_sensor("rgb_cam", rgb_cam)
-
-            mini_map = MiniMap(vehicle_config["mini_map"], self.vehicle.chassis_np, self.pg_world)
-            self.vehicle.add_image_sensor("mini_map", mini_map)
-            return
-
-        if self.config["use_image"]:
-            # 3 types image observation
-            if self.config["image_source"] == "rgb_cam":
-                rgb_cam_config = vehicle_config["rgb_cam"]
-                rgb_cam = RgbCamera(rgb_cam_config[0], rgb_cam_config[1], self.vehicle.chassis_np, self.pg_world)
-                self.vehicle.add_image_sensor("rgb_cam", rgb_cam)
-            elif self.config["image_source"] == "mini_map":
-                mini_map = MiniMap(vehicle_config["mini_map"], self.vehicle.chassis_np, self.pg_world)
-                self.vehicle.add_image_sensor("mini_map", mini_map)
-            elif self.config["image_source"] == "depth_cam":
-                cam_config = vehicle_config["depth_cam"]
-                depth_cam = DepthCamera(cam_config[0], cam_config[1], self.vehicle.chassis_np, self.pg_world)
-                self.vehicle.add_image_sensor("depth_cam", depth_cam)
-            else:
-                raise ValueError("No module named {}".format(self.config["image_source"]))
-
-        # load more sensors for visualization when render, only for beauty...
-        if self.config["use_render"]:
-            if self.config["image_source"] == "mini_map":
-                rgb_cam_config = vehicle_config["rgb_cam"]
-                rgb_cam = RgbCamera(rgb_cam_config[0], rgb_cam_config[1], self.vehicle.chassis_np, self.pg_world)
-                self.vehicle.add_image_sensor("rgb_cam", rgb_cam)
-            else:
-                mini_map = MiniMap(vehicle_config["mini_map"], self.vehicle.chassis_np, self.pg_world)
-                self.vehicle.add_image_sensor("mini_map", mini_map)
->>>>>>> 0d15e9ab
+            return False