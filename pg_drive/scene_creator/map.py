import json
import logging
<<<<<<< HEAD
import os
from typing import List
from panda3d.bullet import BulletWorld
from panda3d.core import NodePath
from pg_drive.pg_config.pg_blocks import PgBlock
=======

from panda3d.bullet import BulletWorld
from panda3d.core import NodePath

>>>>>>> b3f77412
from pg_drive.pg_config.pg_config import PgConfig
from pg_drive.scene_creator.algorithm.BIG import BIG, BigGenerateMethod
from pg_drive.scene_creator.blocks.block import Block
from pg_drive.scene_creator.road.road_network import RoadNetwork


class MapGenerateMethod:
    BIG_BLOCK_NUM = BigGenerateMethod.BLOCK_NUM
    BIG_BLOCK_SEQUENCE = BigGenerateMethod.BLOCK_SEQUENCE
    PG_MAP_FILE = "pg_map_file"


class Map:
    # only used to save and read maps
    FILE_SUFFIX = ".pgm"

    # define string in json and config
    SEED = "seed"
    LANE_WIDTH = "lane_width"
    LANE_NUM = "lane_num"
    BLOCK_ID = "id"
    BLOCK_SEQUENCE = "block_sequence"
    PRE_BLOCK_SOCKET_INDEX = "pre_block_socket_index"

    # generate_method
    GENERATE_PARA = "generate_para"
    GENERATE_METHOD = "generate_method"

    def __init__(self, parent_node_path: NodePath, physics_world: BulletWorld, big_config: dict = None):
        """
        Map can be stored and recover to save time when we access the map encountered before
        """
        self.config = self.default_config()
        if big_config:
            self.config.update(big_config)
        self.lane_width = self.config[self.LANE_WIDTH]
        self.lane_num = self.config[self.LANE_NUM]
        self.random_seed = self.config[self.SEED]
        self.road_network = RoadNetwork()
        self.blocks = []
        generate_type = self.config[self.GENERATE_METHOD]
        if generate_type == BigGenerateMethod.BLOCK_NUM or generate_type == BigGenerateMethod.BLOCK_SEQUENCE:
            self._big_generate(parent_node_path, physics_world)

        elif generate_type == MapGenerateMethod.PG_MAP_FILE:
            # other config such as lane width, num and seed will be valid, since they will be read from file
            blocks_config = self.read_map(self.config[self.GENERATE_PARA])
            self._config_generate(blocks_config, parent_node_path, physics_world)
        else:
            raise ValueError("Map can not be created by {}".format(generate_type))

        #  a trick to optimize performance
        self.road_network.update_indices()
        self.road_network.build_helper()

    @staticmethod
    def default_config():
        return PgConfig(
            {
                Map.GENERATE_METHOD: MapGenerateMethod.BIG_BLOCK_NUM,
                Map.GENERATE_PARA: None,  # it can be a file path / block num / block ID sequence
                Map.LANE_WIDTH: 3.5,
                Map.LANE_NUM: 3,
                Map.SEED: 10
            }
        )

    def _big_generate(self, parent_node_path: NodePath, physics_world: BulletWorld):
        big_map = BIG(
            self.lane_num, self.lane_width, self.road_network, parent_node_path, physics_world, self.random_seed
        )
        big_map.generate(self.config[self.GENERATE_METHOD], self.config[self.GENERATE_PARA])
        self.blocks = big_map.blocks

    def _config_generate(self, blocks_config: List, parent_node_path: NodePath, physics_world: BulletWorld):
        assert len(self.road_network.graph) == 0, "These Map is not empty, please create a new map to read config"
        from pg_drive.scene_creator.blocks.first_block import FirstBlock
        last_block = FirstBlock(self.road_network, self.lane_width, self.lane_num, parent_node_path, physics_world, 1)
        self.blocks.append(last_block)
        for block_index, b in enumerate(blocks_config[1:], 1):
            block_type = PgBlock.get_block(b.pop(self.BLOCK_ID))
            pre_block_socket_inex = b.pop(self.PRE_BLOCK_SOCKET_INDEX)
            last_block = block_type(
                block_index, last_block.get_socket(pre_block_socket_inex), self.road_network, self.random_seed
            )
            last_block.construct_from_config(b, parent_node_path, physics_world)
            self.blocks.append(last_block)

    def re_generate(self, parent_node_path: NodePath, bt_physics_world: BulletWorld):
        """
        For convenience
        """
        self.add_to_bullet_physics_world(bt_physics_world)
        from pg_drive.utils.visualization_loader import VisLoader
        if VisLoader.loader is not None:
            self.add_to_render_module(parent_node_path)

    def add_to_render_module(self, parent_node_path: NodePath):
        """
        If original node path is removed, this can re attach blocks to render module
        """
        for block in self.blocks:
            block.add_to_render_module(parent_node_path)

    def add_to_bullet_physics_world(self, bt_physics_world: BulletWorld):
        """
        If the original bullet physics world is deleted, call this to re-add road network
        """
        for block in self.blocks:
            block.add_to_physics_world(bt_physics_world)

    def remove_from_physics_world(self, bt_physics_world: BulletWorld):
        for block in self.blocks:
            block.remove_from_physics_world(bt_physics_world)

    def remove_from_render_module(self):
        for block in self.blocks:
            block.remove_from_render_module()

    def destroy_map(self, bt_physics_world: BulletWorld):
        for block in self.blocks:
            block.destroy(bt_physics_world)

    def save_map(self, map_name: str, save_dir: str = os.path.dirname(__file__)):
        """
        This func will generate a json file named 'map_name.pgm', in 'save_dir'
        """
        assert self.blocks is not None and len(self.blocks) > 0, "Please generate Map before saving it"
        import numpy as np
        map_config = []
        for b in self.blocks:
            assert isinstance(b, Block), "None Block type can not be saved to json file"
            b_config = b.get_config()
            json_config = {}
            for k, v in b_config._config.items():
                json_config[k] = v.tolist()[0] if isinstance(v, np.ndarray) else v
            json_config[self.BLOCK_ID] = b.ID
            json_config[self.PRE_BLOCK_SOCKET_INDEX] = b.pre_block_socket_index
            map_config.append(json_config)
        with open(os.path.join(save_dir, map_name + self.FILE_SUFFIX), 'w') as outfile:
            json.dump(
                {
                    self.SEED: self.random_seed,
                    self.LANE_NUM: self.lane_num,
                    self.LANE_WIDTH: self.lane_width,
                    self.BLOCK_SEQUENCE: map_config
                }, outfile
            )

    def read_map(self, map_file_path: str):
        """
        Create map from a .pgm file, read it to map config and update default properties
        """
        with open(map_file_path, "r") as map_file:
            map_config = json.load(map_file)
            self.config[self.LANE_NUM] = map_config[self.LANE_NUM]
            self.config[self.LANE_WIDTH] = map_config[self.LANE_WIDTH]
            self.config[self.SEED] = map_config[self.SEED]
            blocks_config = map_config[self.BLOCK_SEQUENCE]

            # update the property
            self.lane_width = self.config[self.LANE_WIDTH]
            self.lane_num = self.config[self.LANE_NUM]
            self.random_seed = self.config[self.SEED]
        return blocks_config

    def __del__(self):
        describe = self.random_seed if self.random_seed is not None else "custom"
        logging.debug("Scene {} is destroyed".format(describe))<|MERGE_RESOLUTION|>--- conflicted
+++ resolved
@@ -1,17 +1,12 @@
 import json
 import logging
-<<<<<<< HEAD
 import os
 from typing import List
-from panda3d.bullet import BulletWorld
-from panda3d.core import NodePath
-from pg_drive.pg_config.pg_blocks import PgBlock
-=======
 
 from panda3d.bullet import BulletWorld
 from panda3d.core import NodePath
 
->>>>>>> b3f77412
+from pg_drive.pg_config.pg_blocks import PgBlock
 from pg_drive.pg_config.pg_config import PgConfig
 from pg_drive.scene_creator.algorithm.BIG import BIG, BigGenerateMethod
 from pg_drive.scene_creator.blocks.block import Block
