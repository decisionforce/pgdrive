--- conflicted
+++ resolved
@@ -127,12 +127,9 @@
 
 ## 📎 Citation
 
-<<<<<<< HEAD
+
 If you find this work useful in your project, please consider to cite it through:
-=======
-If you leverage this project in your work, please consider citing it with:
 
->>>>>>> 66e855fc
 ```
 @article{li2020improving,
   title={Improving the Generalization of End-to-End Driving through Procedural Generation},
